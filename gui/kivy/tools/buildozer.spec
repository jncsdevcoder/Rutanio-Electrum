[app]

# (str) Title of your application
title = Electrum

# (str) Package name
package.name = kivy

# (str) Package domain (needed for android/ios packaging)
package.domain = org.electrum

# (str) Source code where the main.py live
source.dir = .

# (list) Source files to include (let empty to include all the files)
source.include_exts = py,png,jpg,kv,atlas,ttf,*,txt, gif, pem

# (list) Source files to exclude (let empty to not exclude anything)
source.exclude_exts = spec

# (list) List of directory to exclude (let empty to not exclude anything)
#source.exclude_dirs =

# (list) List of exclusions using pattern matching
#source.exclude_patterns = license,images/*/*.jpg

# (str) Application versioning (method 1)
version.regex = ELECTRUM_VERSION = '(.*)'
version.filename = %(source.dir)s/lib/version.py

# (str) Application versioning (method 2)
#version = 1.9.8

# (list) Application requirements
requirements = openssl, pil, plyer==master, kivy==master

# (str) Presplash of the application
presplash.filename = %(source.dir)s/gui/kivy/theming/splash.png

# (str) Icon of the application
icon.filename = %(source.dir)s/icons/electrum_android_launcher_icon.png

# (str) Supported orientation (one of landscape, portrait or all)
orientation = portrait

# (bool) Indicate if the application should be fullscreen or not
fullscreen = False


#
# Android specific
#

# (list) Permissions
android.permissions = INTERNET, WRITE_EXTERNAL_STORAGE, READ_EXTERNAL_STORAGE, CAMERA, NFC
# (int) Android API to use
#android.api = 14

# (int) Minimum API required (8 = Android 2.2 devices)
#android.minapi = 8

# (int) Android SDK version to use
#android.sdk = 21

# (str) Android NDK version to use
#android.ndk = 9

# (bool) Use --private data storage (True) or --dir public storage (False)
android.private_storage = False

# (str) Android NDK directory (if empty, it will be automatically downloaded.)
#android.ndk_path =

# (str) Android SDK directory (if empty, it will be automatically downloaded.)
#android.sdk_path =

# (str) Android entry point, default is ok for Kivy-based app
#android.entrypoint = org.renpy.android.PythonActivity

# (list) List of Java .jar files to add to the libs so that pyjnius can access
# their classes. Don't add jars that you do not need, since extra jars can slow
# down the build process. Allows wildcards matching, for example:
# OUYA-ODK/libs/*.jar
#android.add_jars = foo.jar,bar.jar,path/to/more/*.jar
android.add_jars = lib/android/zbar.jar

# (list) List of Java files to add to the android project (can be java or a
# directory containing the files)
#android.add_src =

# (str) python-for-android branch to use, if not master, useful to try
# not yet merged features.
<<<<<<< HEAD
# android.branch = master
=======
#android.branch = master
>>>>>>> 29b66e12

# (str) OUYA Console category. Should be one of GAME or APP
# If you leave this blank, OUYA support will not be enabled
#android.ouya.category = GAME

# (str) Filename of OUYA Console icon. It must be a 732x412 png image.
#android.ouya.icon.filename = %(source.dir)s/data/ouya_icon.png

# (str) XML file to include as an intent filters in <activity> tag
#android.manifest.intent_filters = nfc_filter.xml

# (list) Android additionnal libraries to copy into libs/armeabi
android.add_libs_armeabi = lib/android/*.so

# (bool) Indicate whether the screen should stay on
# Don't forget to add the WAKE_LOCK permission if you set this to True
#android.wakelock = False

# (list) Android application meta-data to set (key=value format)
#android.meta_data =

# (list) Android library project to add (will be added in the
# project.properties automatically.)
#android.library_references =

#
# iOS specific
#

# (str) Name of the certificate to use for signing the debug version
# Get a list of available identities: buildozer ios list_identities
#ios.codesign.debug = "iPhone Developer: <lastname> <firstname> (<hexstring>)"

# (str) Name of the certificate to use for signing the release version
#ios.codesign.release = %(ios.codesign.debug)s


[buildozer]

# (int) Log level (0 = error only, 1 = info, 2 = debug (with command output))
log_level = 2


# -----------------------------------------------------------------------------
# List as sections
#
# You can define all the "list" as [section:key].
# Each line will be considered as a option to the list.
# Let's take [app] / source.exclude_patterns.
# Instead of doing:
#
#     [app]
#     source.exclude_patterns = license,data/audio/*.wav,data/images/original/*
#
# This can be translated into:
#
#     [app:source.exclude_patterns]
#     license
#     data/audio/*.wav
#     data/images/original/*
#

# -----------------------------------------------------------------------------
# Profiles
#
# You can extend section / key with a profile
# For example, you want to deploy a demo version of your application without
# HD content. You could first change the title to add "(demo)" in the name
# and extend the excluded directories to remove the HD content.
#
#     [app@demo]
#     title = My Application (demo)
#
#     [app:source.exclude_patterns@demo]
#     images/hd/*
#
# Then, invoke the command line with the "demo" profile:
#
#     buildozer --profile demo android debug<|MERGE_RESOLUTION|>--- conflicted
+++ resolved
@@ -90,11 +90,7 @@
 
 # (str) python-for-android branch to use, if not master, useful to try
 # not yet merged features.
-<<<<<<< HEAD
-# android.branch = master
-=======
 #android.branch = master
->>>>>>> 29b66e12
 
 # (str) OUYA Console category. Should be one of GAME or APP
 # If you leave this blank, OUYA support will not be enabled
