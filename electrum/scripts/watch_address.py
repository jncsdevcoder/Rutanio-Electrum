#!/usr/bin/env python3

import sys
<<<<<<< HEAD
import time
from electrum_exos import bitcoin
from .. import SimpleConfig, Network
from electrum_exos.util import print_msg, json_encode
=======
import asyncio

from electrum.network import Network
from electrum.util import print_msg, create_and_start_event_loop
from electrum.synchronizer import SynchronizerBase

>>>>>>> 87c596fa

try:
    addr = sys.argv[1]
except Exception:
    print("usage: watch_address <exos_address>")
    sys.exit(1)

# start network
loop = create_and_start_event_loop()[0]
network = Network()
network.start()


class Notifier(SynchronizerBase):
    def __init__(self, network):
        SynchronizerBase.__init__(self, network)
        self.watched_addresses = set()
        self.watch_queue = asyncio.Queue()

    async def main(self):
        # resend existing subscriptions if we were restarted
        for addr in self.watched_addresses:
            await self._add_address(addr)
        # main loop
        while True:
            addr = await self.watch_queue.get()
            self.watched_addresses.add(addr)
            await self._add_address(addr)

    async def _on_address_status(self, addr, status):
        print_msg(f"addr {addr}, status {status}")


notifier = Notifier(network)
asyncio.run_coroutine_threadsafe(notifier.watch_queue.put(addr), loop)<|MERGE_RESOLUTION|>--- conflicted
+++ resolved
@@ -1,19 +1,12 @@
 #!/usr/bin/env python3
 
 import sys
-<<<<<<< HEAD
-import time
-from electrum_exos import bitcoin
-from .. import SimpleConfig, Network
-from electrum_exos.util import print_msg, json_encode
-=======
 import asyncio
 
-from electrum.network import Network
-from electrum.util import print_msg, create_and_start_event_loop
-from electrum.synchronizer import SynchronizerBase
+from electrum_exos.network import Network
+from electrum_exos.util import print_msg, create_and_start_event_loop
+from electrum_exos.synchronizer import SynchronizerBase
 
->>>>>>> 87c596fa
 
 try:
     addr = sys.argv[1]
