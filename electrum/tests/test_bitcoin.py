import base64
import sys

<<<<<<< HEAD
from electrum_exos.bitcoin import (
    public_key_to_p2pkh,
    bip32_root, bip32_public_derivation, bip32_private_derivation,
    Hash, address_from_private_key,
    is_address, is_private_key, xpub_from_xprv, is_new_seed, is_old_seed,
    var_int, op_push, address_to_script,
    deserialize_privkey, serialize_privkey, is_segwit_address,
    is_b58_address, address_to_scripthash, is_minikey, is_compressed, is_xpub,
    xpub_type, is_xprv, is_bip32_derivation, seed_type, EncodeBase58Check,
    script_num_to_hex, push_script, add_number_to_script, int_to_hex, convert_bip32_path_to_list_of_uint32)
from electrum_exos import ecc, crypto, constants
from electrum_exos.ecc import number_to_string, string_to_number
from electrum_exos.transaction import opcodes
from electrum_exos.util import bfh, bh2u
from electrum_exos.storage import WalletStorage
from electrum_exos.keystore import xtype_from_derivation
=======
from electrum.bitcoin import (public_key_to_p2pkh, address_from_private_key,
                              is_address, is_private_key, is_new_seed, is_old_seed,
                              var_int, op_push, address_to_script,
                              deserialize_privkey, serialize_privkey, is_segwit_address,
                              is_b58_address, address_to_scripthash, is_minikey,
                              is_compressed_privkey, seed_type, EncodeBase58Check,
                              script_num_to_hex, push_script, add_number_to_script, int_to_hex)
from electrum.bip32 import (bip32_root, bip32_public_derivation, bip32_private_derivation,
                            xpub_from_xprv, xpub_type, is_xprv, is_bip32_derivation,
                            is_xpub, convert_bip32_path_to_list_of_uint32)
from electrum.crypto import sha256d, SUPPORTED_PW_HASH_VERSIONS
from electrum import ecc, crypto, constants
from electrum.ecc import number_to_string, string_to_number
from electrum.transaction import opcodes
from electrum.util import bfh, bh2u, InvalidPassword
from electrum.storage import WalletStorage
from electrum.keystore import xtype_from_derivation
>>>>>>> 87c596fa

from electrum_exos import ecc_fast

from . import SequentialTestCase
from . import TestCaseForTestnet
from . import FAST_TESTS


try:
    import ecdsa
except ImportError:
    sys.exit("Error: python-ecdsa does not seem to be installed. Try 'sudo python3 -m pip install ecdsa'")


def needs_test_with_all_ecc_implementations(func):
    """Function decorator to run a unit test twice:
    once when libsecp256k1 is not available, once when it is.

    NOTE: this is inherently sequential;
    tests running in parallel would break things
    """
    def run_test(*args, **kwargs):
        if FAST_TESTS:  # if set, only run tests once, using fastest implementation
            func(*args, **kwargs)
            return
        ecc_fast.undo_monkey_patching_of_python_ecdsa_internals_with_libsecp256k1()
        try:
            # first test without libsecp
            func(*args, **kwargs)
        finally:
            ecc_fast.do_monkey_patching_of_python_ecdsa_internals_with_libsecp256k1()
        # if libsecp is not available, we are done
        if not ecc_fast._libsecp256k1:
            return
        # if libsecp is available, test again now
        func(*args, **kwargs)
    return run_test


def needs_test_with_all_aes_implementations(func):
    """Function decorator to run a unit test twice:
    once when pycryptodomex is not available, once when it is.

    NOTE: this is inherently sequential;
    tests running in parallel would break things
    """
    def run_test(*args, **kwargs):
        if FAST_TESTS:  # if set, only run tests once, using fastest implementation
            func(*args, **kwargs)
            return
        _aes = crypto.AES
        crypto.AES = None
        try:
            # first test without pycryptodomex
            func(*args, **kwargs)
        finally:
            crypto.AES = _aes
        # if pycryptodomex is not available, we are done
        if not _aes:
            return
        # if pycryptodomex is available, test again now
        func(*args, **kwargs)
    return run_test


class Test_bitcoin(SequentialTestCase):

    def test_libsecp256k1_is_available(self):
        # we want the unit testing framework to test with libsecp256k1 available.
        self.assertTrue(bool(ecc_fast._libsecp256k1))

    def test_pycryptodomex_is_available(self):
        # we want the unit testing framework to test with pycryptodomex available.
        self.assertTrue(bool(crypto.AES))

    @needs_test_with_all_aes_implementations
    @needs_test_with_all_ecc_implementations
    def test_crypto(self):
        for message in [b"Chancellor on brink of second bailout for banks", b'\xff'*512]:
            self._do_test_crypto(message)

    def _do_test_crypto(self, message):
        G = ecc.generator()
        _r  = G.order()
        pvk = ecdsa.util.randrange(_r)

        Pub = pvk*G
        pubkey_c = Pub.get_public_key_bytes(True)
        #pubkey_u = point_to_ser(Pub,False)
        addr_c = public_key_to_p2pkh(pubkey_c)

        #print "Private key            ", '%064x'%pvk
        eck = ecc.ECPrivkey(number_to_string(pvk,_r))

        #print "Compressed public key  ", pubkey_c.encode('hex')
        enc = ecc.ECPubkey(pubkey_c).encrypt_message(message)
        dec = eck.decrypt_message(enc)
        self.assertEqual(message, dec)

        #print "Uncompressed public key", pubkey_u.encode('hex')
        #enc2 = EC_KEY.encrypt_message(message, pubkey_u)
        dec2 = eck.decrypt_message(enc)
        self.assertEqual(message, dec2)

        signature = eck.sign_message(message, True)
        #print signature
        eck.verify_message_for_address(signature, message)

    @needs_test_with_all_ecc_implementations
    def test_ecc_sanity(self):
        G = ecc.generator()
        n = G.order()
        self.assertEqual(ecc.CURVE_ORDER, n)
        inf = n * G
        self.assertEqual(ecc.point_at_infinity(), inf)
        self.assertTrue(inf.is_at_infinity())
        self.assertFalse(G.is_at_infinity())
        self.assertEqual(11 * G, 7 * G + 4 * G)
        self.assertEqual((n + 2) * G, 2 * G)
        self.assertEqual((n - 2) * G, -2 * G)
        A = (n - 2) * G
        B = (n - 1) * G
        C = n * G
        D = (n + 1) * G
        self.assertFalse(A.is_at_infinity())
        self.assertFalse(B.is_at_infinity())
        self.assertTrue(C.is_at_infinity())
        self.assertTrue((C * 5).is_at_infinity())
        self.assertFalse(D.is_at_infinity())
        self.assertEqual(inf, C)
        self.assertEqual(inf, A + 2 * G)
        self.assertEqual(inf, D + (-1) * G)
        self.assertNotEqual(A, B)

    @needs_test_with_all_ecc_implementations
    def test_msg_signing(self):
        msg1 = b'Chancellor on brink of second bailout for banks'
        msg2 = b'Electrum'

        def sign_message_with_wif_privkey(wif_privkey, msg):
            txin_type, privkey, compressed = deserialize_privkey(wif_privkey)
            key = ecc.ECPrivkey(privkey)
            return key.sign_message(msg, compressed)

        sig1 = sign_message_with_wif_privkey(
            'Q82zH9WJSeBobRGuGtXdxFBcQsVbL5quFo7LkwsphRqk8wFfXG92', msg1)
        addr1 = 'CSLAj6hRe6qF9uPcHEMccr5Rqa8fgXQh2c'
        sig2 = sign_message_with_wif_privkey(
            'QAUPVWtQxuCSQG2kL7TEQf3ssHoirLYpV3Fz3uUebiwCCe4PK95R', msg2)
        addr2 = 'CevgaGqH8DwgcjNGfuVLZHJuohJWW7wcXz'

        sig1_b64 = base64.b64encode(sig1)
        sig2_b64 = base64.b64encode(sig2)

        self.assertEqual(sig1_b64, b'H/9jMOnj4MFbH3d7t4yCQ9i7DgZU/VZ278w3+ySv2F4yIsdqjsc5ng3kmN8OZAThgyfCZOQxZCWza9V5XzlVY0Y=')
        self.assertEqual(sig2_b64, b'G84dmJ8TKIDKMT9qBRhpX2sNmR0y5t+POcYnFFJCs66lJmAs3T8A6Sbpx7KA6yTQ9djQMabwQXRrDomOkIKGn18=')

        self.assertTrue(ecc.verify_message_with_address(addr1, sig1, msg1))
        self.assertTrue(ecc.verify_message_with_address(addr2, sig2, msg2))

        self.assertFalse(ecc.verify_message_with_address(addr1, b'wrong', msg1))
        self.assertFalse(ecc.verify_message_with_address(addr1, sig2, msg1))

    @needs_test_with_all_aes_implementations
    @needs_test_with_all_ecc_implementations
    def test_decrypt_message(self):
        key = WalletStorage.get_eckey_from_password('pw123')
        self.assertEqual(b'me<(s_s)>age', key.decrypt_message(b'QklFMQMDFtgT3zWSQsa+Uie8H/WvfUjlu9UN9OJtTt3KlgKeSTi6SQfuhcg1uIz9hp3WIUOFGTLr4RNQBdjPNqzXwhkcPi2Xsbiw6UCNJncVPJ6QBg=='))
        self.assertEqual(b'me<(s_s)>age', key.decrypt_message(b'QklFMQKXOXbylOQTSMGfo4MFRwivAxeEEkewWQrpdYTzjPhqjHcGBJwdIhB7DyRfRQihuXx1y0ZLLv7XxLzrILzkl/H4YUtZB4uWjuOAcmxQH4i/Og=='))
        self.assertEqual(b'hey_there' * 100, key.decrypt_message(b'QklFMQLOOsabsXtGQH8edAa6VOUa5wX8/DXmxX9NyHoAx1a5bWgllayGRVPeI2bf0ZdWK0tfal0ap0ZIVKbd2eOJybqQkILqT6E1/Syzq0Zicyb/AA1eZNkcX5y4gzloxinw00ubCA8M7gcUjJpOqbnksATcJ5y2YYXcHMGGfGurWu6uJ/UyrNobRidWppRMW5yR9/6utyNvT6OHIolCMEf7qLcmtneoXEiz51hkRdZS7weNf9mGqSbz9a2NL3sdh1A0feHIjAZgcCKcAvksNUSauf0/FnIjzTyPRpjRDMeDC8Ci3sGiuO3cvpWJwhZfbjcS26KmBv2CHWXfRRNFYOInHZNIXWNAoBB47Il5bGSMd+uXiGr+SQ9tNvcu+BiJNmFbxYqg+oQ8dGAl1DtvY2wJVY8k7vO9BIWSpyIxfGw7EDifhc5vnOmGe016p6a01C3eVGxgl23UYMrP7+fpjOcPmTSF4rk5U5ljEN3MSYqlf1QEv0OqlI9q1TwTK02VBCjMTYxDHsnt04OjNBkNO8v5uJ4NR+UUDBEp433z53I59uawZ+dbk4v4ZExcl8EGmKm3Gzbal/iJ/F7KQuX2b/ySEhLOFVYFWxK73X1nBvCSK2mC2/8fCw8oI5pmvzJwQhcCKTdEIrz3MMvAHqtPScDUOjzhXxInQOCb3+UBj1PPIdqkYLvZss1TEaBwYZjLkVnK2MBj7BaqT6Rp6+5A/fippUKHsnB6eYMEPR2YgDmCHL+4twxHJG6UWdP3ybaKiiAPy2OHNP6PTZ0HrqHOSJzBSDD+Z8YpaRg29QX3UEWlqnSKaan0VYAsV1VeaN0XFX46/TWO0L5tjhYVXJJYGqo6tIQJymxATLFRF6AZaD1Mwd27IAL04WkmoQoXfO6OFfwdp/shudY/1gBkDBvGPICBPtnqkvhGF+ZF3IRkuPwiFWeXmwBxKHsRx/3+aJu32Ml9+za41zVk2viaxcGqwTc5KMexQFLAUwqhv+aIik7U+5qk/gEVSuRoVkihoweFzKolNF+BknH2oB4rZdPixag5Zje3DvgjsSFlOl69W/67t/Gs8htfSAaHlsB8vWRQr9+v/lxTbrAw+O0E+sYGoObQ4qQMyQshNZEHbpPg63eWiHtJJnrVBvOeIbIHzoLDnMDsWVWZSMzAQ1vhX1H5QLgSEbRlKSliVY03kDkh/Nk/KOn+B2q37Ialq4JcRoIYFGJ8AoYEAD0tRuTqFddIclE75HzwaNG7NyKW1plsa72ciOPwsPJsdd5F0qdSQ3OSKtooTn7uf6dXOc4lDkfrVYRlZ0PX'))

    @needs_test_with_all_aes_implementations
    @needs_test_with_all_ecc_implementations
    def test_encrypt_message(self):
        key = WalletStorage.get_eckey_from_password('secret_password77')
        msgs = [
            bytes([0] * 555),
            b'cannot think of anything funny'
        ]
        for plaintext in msgs:
            ciphertext1 = key.encrypt_message(plaintext)
            ciphertext2 = key.encrypt_message(plaintext)
            self.assertEqual(plaintext, key.decrypt_message(ciphertext1))
            self.assertEqual(plaintext, key.decrypt_message(ciphertext2))
            self.assertNotEqual(ciphertext1, ciphertext2)

    @needs_test_with_all_ecc_implementations
    def test_sign_transaction(self):
        eckey1 = ecc.ECPrivkey(bfh('7e1255fddb52db1729fc3ceb21a46f95b8d9fe94cc83425e936a6c5223bb679d'))
        sig1 = eckey1.sign_transaction(bfh('5a548b12369a53faaa7e51b5081829474ebdd9c924b3a8230b69aa0be254cd94'))
        self.assertEqual(bfh('3045022100902a288b98392254cd23c0e9a49ac6d7920f171b8249a48e484b998f1874a2010220723d844826828f092cf400cb210c4fa0b8cd1b9d1a7f21590e78e022ff6476b9'), sig1)

        eckey2 = ecc.ECPrivkey(bfh('c7ce8c1462c311eec24dff9e2532ac6241e50ae57e7d1833af21942136972f23'))
        sig2 = eckey2.sign_transaction(bfh('642a2e66332f507c92bda910158dfe46fc10afbf72218764899d3af99a043fac'))
        self.assertEqual(bfh('30440220618513f4cfc87dde798ce5febae7634c23e7b9254a1eabf486be820f6a7c2c4702204fef459393a2b931f949e63ced06888f35e286e446dc46feb24b5b5f81c6ed52'), sig2)

    @needs_test_with_all_aes_implementations
    def test_aes_homomorphic(self):
        """Make sure AES is homomorphic."""
        payload = u'\u66f4\u7a33\u5b9a\u7684\u4ea4\u6613\u5e73\u53f0'
        password = u'secret'
        for version in SUPPORTED_PW_HASH_VERSIONS:
            enc = crypto.pw_encode(payload, password, version=version)
            dec = crypto.pw_decode(enc, password, version=version)
            self.assertEqual(dec, payload)

    @needs_test_with_all_aes_implementations
    def test_aes_encode_without_password(self):
        """When not passed a password, pw_encode is noop on the payload."""
        payload = u'\u66f4\u7a33\u5b9a\u7684\u4ea4\u6613\u5e73\u53f0'
        for version in SUPPORTED_PW_HASH_VERSIONS:
            enc = crypto.pw_encode(payload, None, version=version)
            self.assertEqual(payload, enc)

    @needs_test_with_all_aes_implementations
    def test_aes_deencode_without_password(self):
        """When not passed a password, pw_decode is noop on the payload."""
        payload = u'\u66f4\u7a33\u5b9a\u7684\u4ea4\u6613\u5e73\u53f0'
        for version in SUPPORTED_PW_HASH_VERSIONS:
            enc = crypto.pw_decode(payload, None, version=version)
            self.assertEqual(payload, enc)

    @needs_test_with_all_aes_implementations
    def test_aes_decode_with_invalid_password(self):
        """pw_decode raises an Exception when supplied an invalid password."""
        payload = u"blah"
        password = u"uber secret"
        wrong_password = u"not the password"
        for version in SUPPORTED_PW_HASH_VERSIONS:
            enc = crypto.pw_encode(payload, password, version=version)
            with self.assertRaises(InvalidPassword):
                crypto.pw_decode(enc, wrong_password, version=version)

    def test_sha256d(self):
        self.assertEqual(b'\x95MZI\xfdp\xd9\xb8\xbc\xdb5\xd2R&x)\x95\x7f~\xf7\xfalt\xf8\x84\x19\xbd\xc5\xe8"\t\xf4',
                         sha256d(u"test"))

    def test_int_to_hex(self):
        self.assertEqual('00', int_to_hex(0, 1))
        self.assertEqual('ff', int_to_hex(-1, 1))
        self.assertEqual('00000000', int_to_hex(0, 4))
        self.assertEqual('01000000', int_to_hex(1, 4))
        self.assertEqual('7f', int_to_hex(127, 1))
        self.assertEqual('7f00', int_to_hex(127, 2))
        self.assertEqual('80', int_to_hex(128, 1))
        self.assertEqual('80', int_to_hex(-128, 1))
        self.assertEqual('8000', int_to_hex(128, 2))
        self.assertEqual('ff', int_to_hex(255, 1))
        self.assertEqual('ff7f', int_to_hex(32767, 2))
        self.assertEqual('0080', int_to_hex(-32768, 2))
        self.assertEqual('ffff', int_to_hex(65535, 2))
        with self.assertRaises(OverflowError): int_to_hex(256, 1)
        with self.assertRaises(OverflowError): int_to_hex(-129, 1)
        with self.assertRaises(OverflowError): int_to_hex(-257, 1)
        with self.assertRaises(OverflowError): int_to_hex(65536, 2)
        with self.assertRaises(OverflowError): int_to_hex(-32769, 2)

    def test_var_int(self):
        for i in range(0xfd):
            self.assertEqual(var_int(i), "{:02x}".format(i) )

        self.assertEqual(var_int(0xfd), "fdfd00")
        self.assertEqual(var_int(0xfe), "fdfe00")
        self.assertEqual(var_int(0xff), "fdff00")
        self.assertEqual(var_int(0x1234), "fd3412")
        self.assertEqual(var_int(0xffff), "fdffff")
        self.assertEqual(var_int(0x10000), "fe00000100")
        self.assertEqual(var_int(0x12345678), "fe78563412")
        self.assertEqual(var_int(0xffffffff), "feffffffff")
        self.assertEqual(var_int(0x100000000), "ff0000000001000000")
        self.assertEqual(var_int(0x0123456789abcdef), "ffefcdab8967452301")

    def test_op_push(self):
        self.assertEqual(op_push(0x00), '00')
        self.assertEqual(op_push(0x12), '12')
        self.assertEqual(op_push(0x4b), '4b')
        self.assertEqual(op_push(0x4c), '4c4c')
        self.assertEqual(op_push(0xfe), '4cfe')
        self.assertEqual(op_push(0xff), '4cff')
        self.assertEqual(op_push(0x100), '4d0001')
        self.assertEqual(op_push(0x1234), '4d3412')
        self.assertEqual(op_push(0xfffe), '4dfeff')
        self.assertEqual(op_push(0xffff), '4dffff')
        self.assertEqual(op_push(0x10000), '4e00000100')
        self.assertEqual(op_push(0x12345678), '4e78563412')

    def test_script_num_to_hex(self):
        # test vectors from https://github.com/btcsuite/btcd/blob/fdc2bc867bda6b351191b5872d2da8270df00d13/txscript/scriptnum.go#L77
        self.assertEqual(script_num_to_hex(127), '7f')
        self.assertEqual(script_num_to_hex(-127), 'ff')
        self.assertEqual(script_num_to_hex(128), '8000')
        self.assertEqual(script_num_to_hex(-128), '8080')
        self.assertEqual(script_num_to_hex(129), '8100')
        self.assertEqual(script_num_to_hex(-129), '8180')
        self.assertEqual(script_num_to_hex(256), '0001')
        self.assertEqual(script_num_to_hex(-256), '0081')
        self.assertEqual(script_num_to_hex(32767), 'ff7f')
        self.assertEqual(script_num_to_hex(-32767), 'ffff')
        self.assertEqual(script_num_to_hex(32768), '008000')
        self.assertEqual(script_num_to_hex(-32768), '008080')

    def test_push_script(self):
        # https://github.com/bitcoin/bips/blob/master/bip-0062.mediawiki#push-operators
        self.assertEqual(push_script(''), bh2u(bytes([opcodes.OP_0])))
        self.assertEqual(push_script('07'), bh2u(bytes([opcodes.OP_7])))
        self.assertEqual(push_script('10'), bh2u(bytes([opcodes.OP_16])))
        self.assertEqual(push_script('81'), bh2u(bytes([opcodes.OP_1NEGATE])))
        self.assertEqual(push_script('11'), '0111')
        self.assertEqual(push_script(75 * '42'), '4b' + 75 * '42')
        self.assertEqual(push_script(76 * '42'), bh2u(bytes([opcodes.OP_PUSHDATA1]) + bfh('4c' + 76 * '42')))
        self.assertEqual(push_script(100 * '42'), bh2u(bytes([opcodes.OP_PUSHDATA1]) + bfh('64' + 100 * '42')))
        self.assertEqual(push_script(255 * '42'), bh2u(bytes([opcodes.OP_PUSHDATA1]) + bfh('ff' + 255 * '42')))
        self.assertEqual(push_script(256 * '42'), bh2u(bytes([opcodes.OP_PUSHDATA2]) + bfh('0001' + 256 * '42')))
        self.assertEqual(push_script(520 * '42'), bh2u(bytes([opcodes.OP_PUSHDATA2]) + bfh('0802' + 520 * '42')))

    def test_add_number_to_script(self):
        # https://github.com/bitcoin/bips/blob/master/bip-0062.mediawiki#numbers
        self.assertEqual(add_number_to_script(0), bytes([opcodes.OP_0]))
        self.assertEqual(add_number_to_script(7), bytes([opcodes.OP_7]))
        self.assertEqual(add_number_to_script(16), bytes([opcodes.OP_16]))
        self.assertEqual(add_number_to_script(-1), bytes([opcodes.OP_1NEGATE]))
        self.assertEqual(add_number_to_script(-127), bfh('01ff'))
        self.assertEqual(add_number_to_script(-2), bfh('0182'))
        self.assertEqual(add_number_to_script(17), bfh('0111'))
        self.assertEqual(add_number_to_script(127), bfh('017f'))
        self.assertEqual(add_number_to_script(-32767), bfh('02ffff'))
        self.assertEqual(add_number_to_script(-128), bfh('028080'))
        self.assertEqual(add_number_to_script(128), bfh('028000'))
        self.assertEqual(add_number_to_script(32767), bfh('02ff7f'))
        self.assertEqual(add_number_to_script(-8388607), bfh('03ffffff'))
        self.assertEqual(add_number_to_script(-32768), bfh('03008080'))
        self.assertEqual(add_number_to_script(32768), bfh('03008000'))
        self.assertEqual(add_number_to_script(8388607), bfh('03ffff7f'))
        self.assertEqual(add_number_to_script(-2147483647), bfh('04ffffffff'))
        self.assertEqual(add_number_to_script(-8388608 ), bfh('0400008080'))
        self.assertEqual(add_number_to_script(8388608), bfh('0400008000'))
        self.assertEqual(add_number_to_script(2147483647), bfh('04ffffff7f'))

    def test_address_to_script(self):
        # bech32 native segwit
        # test vectors from BIP-0173
        self.assertEqual(address_to_script('BC1QW508D6QEJXTDG4Y5R3ZARVARY0C5XW7KV8F3T4'), '0014751e76e8199196d454941c45d1b3a323f1433bd6')
        self.assertEqual(address_to_script('bc1pw508d6qejxtdg4y5r3zarvary0c5xw7kw508d6qejxtdg4y5r3zarvary0c5xw7k7grplx'), '5128751e76e8199196d454941c45d1b3a323f1433bd6751e76e8199196d454941c45d1b3a323f1433bd6')
        self.assertEqual(address_to_script('BC1SW50QA3JX3S'), '6002751e')
        self.assertEqual(address_to_script('bc1zw508d6qejxtdg4y5r3zarvaryvg6kdaj'), '5210751e76e8199196d454941c45d1b3a323')

        # base58 P2PKH
        self.assertEqual(address_to_script('14gcRovpkCoGkCNBivQBvw7eso7eiNAbxG'), '76a91428662c67561b95c79d2257d2a93d9d151c977e9188ac')
        self.assertEqual(address_to_script('1BEqfzh4Y3zzLosfGhw1AsqbEKVW6e1qHv'), '76a914704f4b81cadb7bf7e68c08cd3657220f680f863c88ac')

        # base58 P2SH
        self.assertEqual(address_to_script('35ZqQJcBQMZ1rsv8aSuJ2wkC7ohUCQMJbT'), 'a9142a84cf00d47f699ee7bbc1dea5ec1bdecb4ac15487')
        self.assertEqual(address_to_script('3PyjzJ3im7f7bcV724GR57edKDqoZvH7Ji'), 'a914f47c8954e421031ad04ecd8e7752c9479206b9d387')


class Test_bitcoin_testnet(TestCaseForTestnet):

    def test_address_to_script(self):
        # bech32 native segwit
        # test vectors from BIP-0173
        self.assertEqual(address_to_script('tb1qrp33g0q5c5txsp9arysrx4k6zdkfs4nce4xj0gdcccefvpysxf3q0sl5k7'), '00201863143c14c5166804bd19203356da136c985678cd4d27a1b8c6329604903262')
        self.assertEqual(address_to_script('tb1qqqqqp399et2xygdj5xreqhjjvcmzhxw4aywxecjdzew6hylgvsesrxh6hy'), '0020000000c4a5cad46221b2a187905e5266362b99d5e91c6ce24d165dab93e86433')

        # base58 P2PKH
        self.assertEqual(address_to_script('mutXcGt1CJdkRvXuN2xoz2quAAQYQ59bRX'), '76a9149da64e300c5e4eb4aaffc9c2fd465348d5618ad488ac')
        self.assertEqual(address_to_script('miqtaRTkU3U8rzwKbEHx3g8FSz8GJtPS3K'), '76a914247d2d5b6334bdfa2038e85b20fc15264f8e5d2788ac')

        # base58 P2SH
        self.assertEqual(address_to_script('2N3LSvr3hv5EVdfcrxg2Yzecf3SRvqyBE4p'), 'a9146eae23d8c4a941316017946fc761a7a6c85561fb87')
        self.assertEqual(address_to_script('2NE4ZdmxFmUgwu5wtfoN2gVniyMgRDYq1kk'), 'a914e4567743d378957cd2ee7072da74b1203c1a7a0b87')


class Test_xprv_xpub(SequentialTestCase):

    xprv_xpub = (
        # Taken from test vectors in https://en.bitcoin.it/wiki/BIP_0032_TestVectors
        {'xprv': 'xprvA41z7zogVVwxVSgdKUHDy1SKmdb533PjDz7J6N6mV6uS3ze1ai8FHa8kmHScGpWmj4WggLyQjgPie1rFSruoUihUZREPSL39UNdE3BBDu76',
         'xpub': 'xpub6H1LXWLaKsWFhvm6RVpEL9P4KfRZSW7abD2ttkWP3SSQvnyA8FSVqNTEcYFgJS2UaFcxupHiYkro49S8yGasTvXEYBVPamhGW6cFJodrTHy',
         'xtype': 'standard'},
        {'xprv': 'yprvAJEYHeNEPcyBoQYM7sGCxDiNCTX65u4ANgZuSGTrKN5YCC9MP84SBayrgaMyZV7zvkHrr3HVPTK853s2SPk4EttPazBZBmz6QfDkXeE8Zr7',
         'xpub': 'ypub6XDth9u8DzXV1tcpDtoDKMf6kVMaVMn1juVWEesTshcX4zUVvfNgjPJLXrD9N7AdTLnbHFL64KmBn3SNaTe69iZYbYCqLCCNPZKbLz9niQ4',
         'xtype': 'p2wpkh-p2sh'},
        {'xprv': 'zprvAWgYBBk7JR8GkraNZJeEodAp2UR1VRWJTXyV1ywuUVs1awUgTiBS1ZTDtLA5F3MFDn1LZzu8dUpSKdT7ToDpvEG6PQu4bJs7zQY47Sd3sEZ',
         'xpub': 'zpub6jftahH18ngZyLeqfLBFAm7YaWFVttE9pku5pNMX2qPzTjoq1FVgZMmhjecyB2nqFb31gHE9vNvbaggU6vvWpNZbXEWLLUjYjFqG95LNyT8',
         'xtype': 'p2wpkh'},
    )

    def _do_test_bip32(self, seed, sequence):
        xprv, xpub = bip32_root(bfh(seed), 'standard')
        self.assertEqual("m/", sequence[0:2])
        path = 'm'
        sequence = sequence[2:]
        for n in sequence.split('/'):
            child_path = path + '/' + n
            if n[-1] != "'":
                xpub2 = bip32_public_derivation(xpub, path, child_path)
            xprv, xpub = bip32_private_derivation(xprv, path, child_path)
            if n[-1] != "'":
                self.assertEqual(xpub, xpub2)
            path = child_path

        return xpub, xprv

    @needs_test_with_all_ecc_implementations
    def test_bip32(self):
        # see https://en.bitcoin.it/wiki/BIP_0032_TestVectors
        xpub, xprv = self._do_test_bip32("000102030405060708090a0b0c0d0e0f", "m/0'/1/2'/2/1000000000")
        self.assertEqual("xpub6H1LXWLaKsWFhvm6RVpEL9P4KfRZSW7abD2ttkWP3SSQvnyA8FSVqNTEcYFgJS2UaFcxupHiYkro49S8yGasTvXEYBVPamhGW6cFJodrTHy", xpub)
        self.assertEqual("xprvA41z7zogVVwxVSgdKUHDy1SKmdb533PjDz7J6N6mV6uS3ze1ai8FHa8kmHScGpWmj4WggLyQjgPie1rFSruoUihUZREPSL39UNdE3BBDu76", xprv)

        xpub, xprv = self._do_test_bip32("fffcf9f6f3f0edeae7e4e1dedbd8d5d2cfccc9c6c3c0bdbab7b4b1aeaba8a5a29f9c999693908d8a8784817e7b7875726f6c696663605d5a5754514e4b484542","m/0/2147483647'/1/2147483646'/2")
        self.assertEqual("xpub6FnCn6nSzZAw5Tw7cgR9bi15UV96gLZhjDstkXXxvCLsUXBGXPdSnLFbdpq8p9HmGsApME5hQTZ3emM2rnY5agb9rXpVGyy3bdW6EEgAtqt", xpub)
        self.assertEqual("xprvA2nrNbFZABcdryreWet9Ea4LvTJcGsqrMzxHx98MMrotbir7yrKCEXw7nadnHM8Dq38EGfSh6dqA9QWTyefMLEcBYJUuekgW4BYPJcr9E7j", xprv)

    @needs_test_with_all_ecc_implementations
    def test_xpub_from_xprv(self):
        """We can derive the xpub key from a xprv."""
        for xprv_details in self.xprv_xpub:
            result = xpub_from_xprv(xprv_details['xprv'])
            self.assertEqual(result, xprv_details['xpub'])

    @needs_test_with_all_ecc_implementations
    def test_is_xpub(self):
        for xprv_details in self.xprv_xpub:
            xpub = xprv_details['xpub']
            self.assertTrue(is_xpub(xpub))
        self.assertFalse(is_xpub('xpub1nval1d'))
        self.assertFalse(is_xpub('xpub661MyMwAqRbcFWohJWt7PHsFEJfZAvw9ZxwQoDa4SoMgsDDM1T7WK3u9E4edkC4ugRnZ8E4xDZRpk8Rnts3Nbt97dPwT52WRONGBADWRONG'))

    @needs_test_with_all_ecc_implementations
    def test_xpub_type(self):
        for xprv_details in self.xprv_xpub:
            xpub = xprv_details['xpub']
            self.assertEqual(xprv_details['xtype'], xpub_type(xpub))

    @needs_test_with_all_ecc_implementations
    def test_is_xprv(self):
        for xprv_details in self.xprv_xpub:
            xprv = xprv_details['xprv']
            self.assertTrue(is_xprv(xprv))
        self.assertFalse(is_xprv('xprv1nval1d'))
        self.assertFalse(is_xprv('xprv661MyMwAqRbcFWohJWt7PHsFEJfZAvw9ZxwQoDa4SoMgsDDM1T7WK3u9E4edkC4ugRnZ8E4xDZRpk8Rnts3Nbt97dPwT52WRONGBADWRONG'))

    def test_is_bip32_derivation(self):
        self.assertTrue(is_bip32_derivation("m/0'/1"))
        self.assertTrue(is_bip32_derivation("m/0'/0'"))
        self.assertTrue(is_bip32_derivation("m/44'/248'/0'/0/0"))
        self.assertTrue(is_bip32_derivation("m/49'/248'/0'/0/0"))
        self.assertFalse(is_bip32_derivation("mmmmmm"))
        self.assertFalse(is_bip32_derivation("n/"))
        self.assertFalse(is_bip32_derivation(""))
        self.assertFalse(is_bip32_derivation("m/q8462"))

    def test_convert_bip32_path_to_list_of_uint32(self):
        self.assertEqual([0, 0x80000001, 0x80000001], convert_bip32_path_to_list_of_uint32("m/0/-1/1'"))
        self.assertEqual([], convert_bip32_path_to_list_of_uint32("m/"))
        self.assertEqual([2147483692, 2147488889, 221], convert_bip32_path_to_list_of_uint32("m/44'/5241'/221"))

    def test_xtype_from_derivation(self):
        self.assertEqual('standard', xtype_from_derivation("m/44'"))
        self.assertEqual('standard', xtype_from_derivation("m/44'/"))
        self.assertEqual('standard', xtype_from_derivation("m/44'/248'/0'"))
        self.assertEqual('standard', xtype_from_derivation("m/44'/5241'/221"))
        self.assertEqual('standard', xtype_from_derivation("m/45'"))
        self.assertEqual('standard', xtype_from_derivation("m/45'/56165/271'"))
        self.assertEqual('p2wpkh-p2sh', xtype_from_derivation("m/49'"))
        self.assertEqual('p2wpkh-p2sh', xtype_from_derivation("m/49'/134"))
        self.assertEqual('p2wpkh', xtype_from_derivation("m/84'"))
        self.assertEqual('p2wpkh', xtype_from_derivation("m/84'/112'/992/112/33'/0/2"))
        self.assertEqual('p2wsh-p2sh', xtype_from_derivation("m/48'/0'/0'/1'"))
        self.assertEqual('p2wsh-p2sh', xtype_from_derivation("m/48'/0'/0'/1'/52112/52'"))
        self.assertEqual('p2wsh-p2sh', xtype_from_derivation("m/48'/9'/2'/1'"))
        self.assertEqual('p2wsh', xtype_from_derivation("m/48'/0'/0'/2'"))
        self.assertEqual('p2wsh', xtype_from_derivation("m/48'/1'/0'/2'/77'/0"))

    def test_version_bytes(self):
        xprv_headers_b58 = {
            'standard':    'xprv',
            'p2wpkh-p2sh': 'yprv',
            'p2wsh-p2sh':  'Yprv',
            'p2wpkh':      'zprv',
            'p2wsh':       'Zprv',
        }
        xpub_headers_b58 = {
            'standard':    'xpub',
            'p2wpkh-p2sh': 'ypub',
            'p2wsh-p2sh':  'Ypub',
            'p2wpkh':      'zpub',
            'p2wsh':       'Zpub',
        }
        for xtype, xkey_header_bytes in constants.net.XPRV_HEADERS.items():
            xkey_header_bytes = bfh("%08x" % xkey_header_bytes)
            xkey_bytes = xkey_header_bytes + bytes([0] * 74)
            xkey_b58 = EncodeBase58Check(xkey_bytes)
            self.assertTrue(xkey_b58.startswith(xprv_headers_b58[xtype]))

            xkey_bytes = xkey_header_bytes + bytes([255] * 74)
            xkey_b58 = EncodeBase58Check(xkey_bytes)
            self.assertTrue(xkey_b58.startswith(xprv_headers_b58[xtype]))

        for xtype, xkey_header_bytes in constants.net.XPUB_HEADERS.items():
            xkey_header_bytes = bfh("%08x" % xkey_header_bytes)
            xkey_bytes = xkey_header_bytes + bytes([0] * 74)
            xkey_b58 = EncodeBase58Check(xkey_bytes)
            self.assertTrue(xkey_b58.startswith(xpub_headers_b58[xtype]))

            xkey_bytes = xkey_header_bytes + bytes([255] * 74)
            xkey_b58 = EncodeBase58Check(xkey_bytes)
            self.assertTrue(xkey_b58.startswith(xpub_headers_b58[xtype]))


class Test_xprv_xpub_testnet(TestCaseForTestnet):

    def test_version_bytes(self):
        xprv_headers_b58 = {
            'standard':    'tprv',
            'p2wpkh-p2sh': 'uprv',
            'p2wsh-p2sh':  'Uprv',
            'p2wpkh':      'vprv',
            'p2wsh':       'Vprv',
        }
        xpub_headers_b58 = {
            'standard':    'tpub',
            'p2wpkh-p2sh': 'upub',
            'p2wsh-p2sh':  'Upub',
            'p2wpkh':      'vpub',
            'p2wsh':       'Vpub',
        }
        for xtype, xkey_header_bytes in constants.net.XPRV_HEADERS.items():
            xkey_header_bytes = bfh("%08x" % xkey_header_bytes)
            xkey_bytes = xkey_header_bytes + bytes([0] * 74)
            xkey_b58 = EncodeBase58Check(xkey_bytes)
            self.assertTrue(xkey_b58.startswith(xprv_headers_b58[xtype]))

            xkey_bytes = xkey_header_bytes + bytes([255] * 74)
            xkey_b58 = EncodeBase58Check(xkey_bytes)
            self.assertTrue(xkey_b58.startswith(xprv_headers_b58[xtype]))

        for xtype, xkey_header_bytes in constants.net.XPUB_HEADERS.items():
            xkey_header_bytes = bfh("%08x" % xkey_header_bytes)
            xkey_bytes = xkey_header_bytes + bytes([0] * 74)
            xkey_b58 = EncodeBase58Check(xkey_bytes)
            self.assertTrue(xkey_b58.startswith(xpub_headers_b58[xtype]))

            xkey_bytes = xkey_header_bytes + bytes([255] * 74)
            xkey_b58 = EncodeBase58Check(xkey_bytes)
            self.assertTrue(xkey_b58.startswith(xpub_headers_b58[xtype]))


class Test_keyImport(SequentialTestCase):

    priv_pub_addr = (
           {'priv': 'KzMFjMC2MPadjvX5Cd7b8AKKjjpBSoRKUTpoAtN6B3J9ezWYyXS6',
            'exported_privkey': 'p2pkh:KzMFjMC2MPadjvX5Cd7b8AKKjjpBSoRKUTpoAtN6B3J9ezWYyXS6',
            'pub': '02c6467b7e621144105ed3e4835b0b4ab7e35266a2ae1c4f8baa19e9ca93452997',
            'address': '17azqT8T16coRmWKYFj3UjzJuxiYrYFRBR',
            'minikey' : False,
            'txin_type': 'p2pkh',
            'compressed': True,
            'addr_encoding': 'base58',
            'scripthash': 'c9aecd1fef8d661a42c560bf75c8163e337099800b8face5ca3d1393a30508a7'},
           {'priv': 'p2pkh:Kzj8VjwpZ99bQqVeUiRXrKuX9mLr1o6sWxFMCBJn1umC38BMiQTD',
            'exported_privkey': 'p2pkh:Kzj8VjwpZ99bQqVeUiRXrKuX9mLr1o6sWxFMCBJn1umC38BMiQTD',
            'pub': '0352d78b4b37e0f6d4e164423436f2925fa57817467178eca550a88f2821973c41',
            'address': '1GXgZ5Qi6gmXTHVSpUPZLy4Ci2nbfb3ZNb',
            'minikey': False,
            'txin_type': 'p2pkh',
            'compressed': True,
            'addr_encoding': 'base58',
            'scripthash': 'a9b2a76fc196c553b352186dfcca81fcf323a721cd8431328f8e9d54216818c1'},
           {'priv': '5Hxn5C4SQuiV6e62A1MtZmbSeQyrLFhu5uYks62pU5VBUygK2KD',
            'exported_privkey': 'p2pkh:5Hxn5C4SQuiV6e62A1MtZmbSeQyrLFhu5uYks62pU5VBUygK2KD',
            'pub': '04e5fe91a20fac945845a5518450d23405ff3e3e1ce39827b47ee6d5db020a9075422d56a59195ada0035e4a52a238849f68e7a325ba5b2247013e0481c5c7cb3f',
            'address': '1GPHVTY8UD9my6jyP4tb2TYJwUbDetyNC6',
            'minikey': False,
            'txin_type': 'p2pkh',
            'compressed': False,
            'addr_encoding': 'base58',
            'scripthash': 'f5914651408417e1166f725a5829ff9576d0dbf05237055bf13abd2af7f79473'},
           {'priv': 'p2pkh:5KhYQCe1xd5g2tqpmmGpUWDpDuTbA8vnpbiCNDwMPAx29WNQYfN',
            'exported_privkey': 'p2pkh:5KhYQCe1xd5g2tqpmmGpUWDpDuTbA8vnpbiCNDwMPAx29WNQYfN',
            'pub': '048f0431b0776e8210376c81280011c2b68be43194cb00bd47b7e9aa66284b713ce09556cde3fee606051a07613f3c159ef3953b8927c96ae3dae94a6ba4182e0e',
            'address': '147kiRHHm9fqeMQSgqf4k35XzuWLP9fmmS',
            'minikey': False,
            'txin_type': 'p2pkh',
            'compressed': False,
            'addr_encoding': 'base58',
            'scripthash': '6dd2e07ad2de9ba8eec4bbe8467eb53f8845acff0d9e6f5627391acc22ff62df'},
           {'priv': 'LHJnnvRzsdrTX2j5QeWVsaBkabK7gfMNqNNqxnbBVRaJYfk24iJz',
            'exported_privkey': 'p2wpkh-p2sh:Kz9XebiCXL2BZzhYJViiHDzn5iup1povWV8aqstzWU4sz1K5nVva',
            'pub': '0279ad237ca0d812fb503ab86f25e15ebd5fa5dd95c193639a8a738dcd1acbad81',
            'address': '3GeVJB3oKr7psgKR6BTXSxKtWUkfsHHhk7',
            'minikey': False,
            'txin_type': 'p2wpkh-p2sh',
            'compressed': True,
            'addr_encoding': 'base58',
            'scripthash': 'd7b04e882fa6b13246829ac552a2b21461d9152eb00f0a6adb58457a3e63d7c5'},
           {'priv': 'p2wpkh-p2sh:L3CZH1pm87X4bbE6mSGvZnAZ1KcFDRomBudUkrkBG7EZhDtBVXMW',
            'exported_privkey': 'p2wpkh-p2sh:L3CZH1pm87X4bbE6mSGvZnAZ1KcFDRomBudUkrkBG7EZhDtBVXMW',
            'pub': '0229da20a15b3363b2c28e3c5093c180b56c439df0b968a970366bb1f38435361e',
            'address': '3C79goMwT7zSTjXnPoCg6VFGAnUpZAkyus',
            'minikey': False,
            'txin_type': 'p2wpkh-p2sh',
            'compressed': True,
            'addr_encoding': 'base58',
            'scripthash': '714bf6bfe1083e69539f40d4c7a7dca85d187471b35642e55f20d7e866494cf7'},
           {'priv': 'L8g5V8kFFeg2WbecahRSdobARbHz2w2STH9S8ePHVSY4fmia7Rsj',
            'exported_privkey': 'p2wpkh:Kz6SuyPM5VktY5dr2d2YqdVgBA6LCWkiHqXJaC3BzxnMPSUuYzmF',
            'pub': '03e9f948421aaa89415dc5f281a61b60dde12aae3181b3a76cd2d849b164fc6d0b',
            'address': 'bc1qqmpt7u5e9hfznljta5gnvhyvfd2kdd0r90hwue',
            'minikey': False,
            'txin_type': 'p2wpkh',
            'compressed': True,
            'addr_encoding': 'bech32',
            'scripthash': '1929acaaef3a208c715228e9f1ca0318e3a6b9394ab53c8d026137f847ecf97b'},
           {'priv': 'p2wpkh:KyDWy5WbjLA58Zesh1o8m3pADGdJ3v33DKk4m7h8BD5zDKDmDFwo',
            'exported_privkey': 'p2wpkh:KyDWy5WbjLA58Zesh1o8m3pADGdJ3v33DKk4m7h8BD5zDKDmDFwo',
            'pub': '038c57657171c1f73e34d5b3971d05867d50221ad94980f7e87cbc2344425e6a1e',
            'address': 'bc1qpakeeg4d9ydyjxd8paqrw4xy9htsg532xzxn50',
            'minikey': False,
            'txin_type': 'p2wpkh',
            'compressed': True,
            'addr_encoding': 'bech32',
            'scripthash': '242f02adde84ebb2a7dd778b2f3a81b3826f111da4d8960d826d7a4b816cb261'},
           # from http://bitscan.com/articles/security/spotlight-on-mini-private-keys
           {'priv': 'SzavMBLoXU6kDrqtUVmffv',
            'exported_privkey': 'p2pkh:5Kb8kLf9zgWQnogidDA76MzPL6TsZZY36hWXMssSzNydYXYB9KF',
            'pub': '04588d202afcc1ee4ab5254c7847ec25b9a135bbda0f2bc69ee1a714749fd77dc9f88ff2a00d7e752d44cbe16e1ebcf0890b76ec7c78886109dee76ccfc8445424',
            'address': '1CC3X2gu58d6wXUWMffpuzN9JAfTUWu4Kj',
            'minikey': True,
            'txin_type': 'p2pkh',
            'compressed': False,  # this is actually ambiguous... issue #2748
            'addr_encoding': 'base58',
            'scripthash': '5b07ddfde826f5125ee823900749103cea37808038ecead5505a766a07c34445'},
    )

    @needs_test_with_all_ecc_implementations
    def test_public_key_from_private_key(self):
        for priv_details in self.priv_pub_addr:
            txin_type, privkey, compressed = deserialize_privkey(priv_details['priv'])
            result = ecc.ECPrivkey(privkey).get_public_key_hex(compressed=compressed)
            self.assertEqual(priv_details['pub'], result)
            self.assertEqual(priv_details['txin_type'], txin_type)
            self.assertEqual(priv_details['compressed'], compressed)

    @needs_test_with_all_ecc_implementations
    def test_address_from_private_key(self):
        for priv_details in self.priv_pub_addr:
            addr2 = address_from_private_key(priv_details['priv'])
            self.assertEqual(priv_details['address'], addr2)

    @needs_test_with_all_ecc_implementations
    def test_is_valid_address(self):
        for priv_details in self.priv_pub_addr:
            addr = priv_details['address']
            self.assertFalse(is_address(priv_details['priv']))
            self.assertFalse(is_address(priv_details['pub']))
            self.assertTrue(is_address(addr))

            is_enc_b58 = priv_details['addr_encoding'] == 'base58'
            self.assertEqual(is_enc_b58, is_b58_address(addr))

            is_enc_bech32 = priv_details['addr_encoding'] == 'bech32'
            self.assertEqual(is_enc_bech32, is_segwit_address(addr))

        self.assertFalse(is_address("not an address"))

    @needs_test_with_all_ecc_implementations
    def test_is_private_key(self):
        for priv_details in self.priv_pub_addr:
            self.assertTrue(is_private_key(priv_details['priv']))
            self.assertTrue(is_private_key(priv_details['exported_privkey']))
            self.assertFalse(is_private_key(priv_details['pub']))
            self.assertFalse(is_private_key(priv_details['address']))
        self.assertFalse(is_private_key("not a privkey"))

    @needs_test_with_all_ecc_implementations
    def test_serialize_privkey(self):
        for priv_details in self.priv_pub_addr:
            txin_type, privkey, compressed = deserialize_privkey(priv_details['priv'])
            priv2 = serialize_privkey(privkey, compressed, txin_type)
            self.assertEqual(priv_details['exported_privkey'], priv2)

    @needs_test_with_all_ecc_implementations
    def test_address_to_scripthash(self):
        for priv_details in self.priv_pub_addr:
            sh = address_to_scripthash(priv_details['address'])
            self.assertEqual(priv_details['scripthash'], sh)

    @needs_test_with_all_ecc_implementations
    def test_is_minikey(self):
        for priv_details in self.priv_pub_addr:
            minikey = priv_details['minikey']
            priv = priv_details['priv']
            self.assertEqual(minikey, is_minikey(priv))

    @needs_test_with_all_ecc_implementations
    def test_is_compressed_privkey(self):
        for priv_details in self.priv_pub_addr:
            self.assertEqual(priv_details['compressed'],
                             is_compressed_privkey(priv_details['priv']))


class Test_seeds(SequentialTestCase):
    """ Test old and new seeds. """

    mnemonics = {
        ('cell dumb heartbeat north boom tease ship baby bright kingdom rare squeeze', 'old'),
        ('cell dumb heartbeat north boom tease ' * 4, 'old'),
        ('cell dumb heartbeat north boom tease ship baby bright kingdom rare badword', ''),
        ('cElL DuMb hEaRtBeAt nOrTh bOoM TeAsE ShIp bAbY BrIgHt kInGdOm rArE SqUeEzE', 'old'),
        ('   cElL  DuMb hEaRtBeAt nOrTh bOoM  TeAsE ShIp    bAbY BrIgHt kInGdOm rArE SqUeEzE   ', 'old'),
        # below seed is actually 'invalid old' as it maps to 33 hex chars
        ('hurry idiot prefer sunset mention mist jaw inhale impossible kingdom rare squeeze', 'old'),
        ('cram swing cover prefer miss modify ritual silly deliver chunk behind inform able', 'standard'),
        ('cram swing cover prefer miss modify ritual silly deliver chunk behind inform', ''),
        ('ostrich security deer aunt climb inner alpha arm mutual marble solid task', 'standard'),
        ('OSTRICH SECURITY DEER AUNT CLIMB INNER ALPHA ARM MUTUAL MARBLE SOLID TASK', 'standard'),
        ('   oStRiCh sEcUrItY DeEr aUnT ClImB       InNeR AlPhA ArM MuTuAl mArBlE   SoLiD TaSk  ', 'standard'),
        ('x8', 'standard'),
        ('science dawn member doll dutch real can brick knife deny drive list', '2fa'),
        ('science dawn member doll dutch real ca brick knife deny drive list', ''),
        (' sCience dawn   member doll Dutch rEAl can brick knife deny drive  lisT', '2fa'),
        ('frost pig brisk excite novel report camera enlist axis nation novel desert', 'segwit'),
        ('  fRoSt pig brisk excIte novel rePort CamEra enlist axis nation nOVeL dEsert ', 'segwit'),
        ('9dk', 'segwit'),
    }

    def test_new_seed(self):
        seed = "cram swing cover prefer miss modify ritual silly deliver chunk behind inform able"
        self.assertTrue(is_new_seed(seed))

        seed = "cram swing cover prefer miss modify ritual silly deliver chunk behind inform"
        self.assertFalse(is_new_seed(seed))

    def test_old_seed(self):
        self.assertTrue(is_old_seed(" ".join(["like"] * 12)))
        self.assertFalse(is_old_seed(" ".join(["like"] * 18)))
        self.assertTrue(is_old_seed(" ".join(["like"] * 24)))
        self.assertFalse(is_old_seed("not a seed"))

        self.assertTrue(is_old_seed("0123456789ABCDEF" * 2))
        self.assertTrue(is_old_seed("0123456789ABCDEF" * 4))

    def test_seed_type(self):
        for seed_words, _type in self.mnemonics:
            self.assertEqual(_type, seed_type(seed_words), msg=seed_words)<|MERGE_RESOLUTION|>--- conflicted
+++ resolved
@@ -1,24 +1,6 @@
 import base64
 import sys
 
-<<<<<<< HEAD
-from electrum_exos.bitcoin import (
-    public_key_to_p2pkh,
-    bip32_root, bip32_public_derivation, bip32_private_derivation,
-    Hash, address_from_private_key,
-    is_address, is_private_key, xpub_from_xprv, is_new_seed, is_old_seed,
-    var_int, op_push, address_to_script,
-    deserialize_privkey, serialize_privkey, is_segwit_address,
-    is_b58_address, address_to_scripthash, is_minikey, is_compressed, is_xpub,
-    xpub_type, is_xprv, is_bip32_derivation, seed_type, EncodeBase58Check,
-    script_num_to_hex, push_script, add_number_to_script, int_to_hex, convert_bip32_path_to_list_of_uint32)
-from electrum_exos import ecc, crypto, constants
-from electrum_exos.ecc import number_to_string, string_to_number
-from electrum_exos.transaction import opcodes
-from electrum_exos.util import bfh, bh2u
-from electrum_exos.storage import WalletStorage
-from electrum_exos.keystore import xtype_from_derivation
-=======
 from electrum.bitcoin import (public_key_to_p2pkh, address_from_private_key,
                               is_address, is_private_key, is_new_seed, is_old_seed,
                               var_int, op_push, address_to_script,
@@ -29,14 +11,13 @@
 from electrum.bip32 import (bip32_root, bip32_public_derivation, bip32_private_derivation,
                             xpub_from_xprv, xpub_type, is_xprv, is_bip32_derivation,
                             is_xpub, convert_bip32_path_to_list_of_uint32)
-from electrum.crypto import sha256d, SUPPORTED_PW_HASH_VERSIONS
-from electrum import ecc, crypto, constants
-from electrum.ecc import number_to_string, string_to_number
-from electrum.transaction import opcodes
-from electrum.util import bfh, bh2u, InvalidPassword
-from electrum.storage import WalletStorage
-from electrum.keystore import xtype_from_derivation
->>>>>>> 87c596fa
+from electrum_exos.crypto import sha256d, SUPPORTED_PW_HASH_VERSIONS
+from electrum_exos import ecc, crypto, constants
+from electrum_exos.ecc import number_to_string, string_to_number
+from electrum_exos.transaction import opcodes
+from electrum_exos.util import bfh, bh2u, InvalidPassword
+from electrum_exos.storage import WalletStorage
+from electrum_exos.keystore import xtype_from_derivation
 
 from electrum_exos import ecc_fast
 
