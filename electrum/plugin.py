#!/usr/bin/env python
#
# Electrum - lightweight Bitcoin client
# Copyright (C) 2015 Thomas Voegtlin
#
# Permission is hereby granted, free of charge, to any person
# obtaining a copy of this software and associated documentation files
# (the "Software"), to deal in the Software without restriction,
# including without limitation the rights to use, copy, modify, merge,
# publish, distribute, sublicense, and/or sell copies of the Software,
# and to permit persons to whom the Software is furnished to do so,
# subject to the following conditions:
#
# The above copyright notice and this permission notice shall be
# included in all copies or substantial portions of the Software.
#
# THE SOFTWARE IS PROVIDED "AS IS", WITHOUT WARRANTY OF ANY KIND,
# EXPRESS OR IMPLIED, INCLUDING BUT NOT LIMITED TO THE WARRANTIES OF
# MERCHANTABILITY, FITNESS FOR A PARTICULAR PURPOSE AND
# NONINFRINGEMENT. IN NO EVENT SHALL THE AUTHORS OR COPYRIGHT HOLDERS
# BE LIABLE FOR ANY CLAIM, DAMAGES OR OTHER LIABILITY, WHETHER IN AN
# ACTION OF CONTRACT, TORT OR OTHERWISE, ARISING FROM, OUT OF OR IN
# CONNECTION WITH THE SOFTWARE OR THE USE OR OTHER DEALINGS IN THE
# SOFTWARE.
import traceback
import sys
import os
import pkgutil
import importlib.util
import time
import threading
from typing import NamedTuple, Any, Union, TYPE_CHECKING, Optional

from .i18n import _
from .util import (profiler, PrintError, DaemonThread, UserCancelled,
                   ThreadJob, print_error, UserFacingException)
from . import bip32
from . import plugins
from .simple_config import SimpleConfig

if TYPE_CHECKING:
    from .plugins.hw_wallet import HW_PluginBase


plugin_loaders = {}
hook_names = set()
hooks = {}


class Plugins(DaemonThread):
    verbosity_filter = 'p'

    @profiler
    def __init__(self, config: SimpleConfig, gui_name):
        DaemonThread.__init__(self)
        self.setName('Plugins')
        self.pkgpath = os.path.dirname(plugins.__file__)
        self.config = config
        self.hw_wallets = {}
        self.plugins = {}
        self.gui_name = gui_name
        self.descriptions = {}
        self.device_manager = DeviceMgr(config)
        self.load_plugins()
        self.add_jobs(self.device_manager.thread_jobs())
        self.start()

    def load_plugins(self):
        for loader, name, ispkg in pkgutil.iter_modules([self.pkgpath]):
<<<<<<< HEAD
            mod = pkgutil.find_loader('electrum_exos.plugins.' + name)
            m = mod.load_module()
            d = m.__dict__
=======
            full_name = f'electrum.plugins.{name}'
            spec = importlib.util.find_spec(full_name)
            if spec is None:  # pkgutil found it but importlib can't ?!
                raise Exception(f"Error pre-loading {full_name}: no spec")
            try:
                module = importlib.util.module_from_spec(spec)
                spec.loader.exec_module(module)
            except Exception as e:
                raise Exception(f"Error pre-loading {full_name}: {repr(e)}") from e
            d = module.__dict__
>>>>>>> 87c596fa
            gui_good = self.gui_name in d.get('available_for', [])
            if not gui_good:
                continue
            details = d.get('registers_wallet_type')
            if details:
                self.register_wallet_type(name, gui_good, details)
            details = d.get('registers_keystore')
            if details:
                self.register_keystore(name, gui_good, details)
            self.descriptions[name] = d
            if not d.get('requires_wallet_type') and self.config.get('use_' + name):
                try:
                    self.load_plugin(name)
                except BaseException as e:
                    traceback.print_exc(file=sys.stdout)
                    self.print_error("cannot initialize plugin %s:" % name, str(e))

    def get(self, name):
        return self.plugins.get(name)

    def count(self):
        return len(self.plugins)

    def load_plugin(self, name):
        if name in self.plugins:
            return self.plugins[name]
<<<<<<< HEAD
        full_name = 'electrum_exos.plugins.' + name + '.' + self.gui_name
        loader = pkgutil.find_loader(full_name)
        if not loader:
=======
        full_name = f'electrum.plugins.{name}.{self.gui_name}'
        spec = importlib.util.find_spec(full_name)
        if spec is None:
>>>>>>> 87c596fa
            raise RuntimeError("%s implementation for %s plugin not found"
                               % (self.gui_name, name))
        try:
            module = importlib.util.module_from_spec(spec)
            spec.loader.exec_module(module)
            plugin = module.Plugin(self, self.config, name)
        except Exception as e:
            raise Exception(f"Error loading {name} plugin: {repr(e)}") from e
        self.add_jobs(plugin.thread_jobs())
        self.plugins[name] = plugin
        self.print_error("loaded", name)
        return plugin

    def close_plugin(self, plugin):
        self.remove_jobs(plugin.thread_jobs())

    def enable(self, name):
        self.config.set_key('use_' + name, True, True)
        p = self.get(name)
        if p:
            return p
        return self.load_plugin(name)

    def disable(self, name):
        self.config.set_key('use_' + name, False, True)
        p = self.get(name)
        if not p:
            return
        self.plugins.pop(name)
        p.close()
        self.print_error("closed", name)

    def toggle(self, name):
        p = self.get(name)
        return self.disable(name) if p else self.enable(name)

    def is_available(self, name, w):
        d = self.descriptions.get(name)
        if not d:
            return False
        deps = d.get('requires', [])
        for dep, s in deps:
            try:
                __import__(dep)
            except ImportError as e:
                self.print_error('Plugin', name, 'unavailable:', repr(e))
                return False
        requires = d.get('requires_wallet_type', [])
        return not requires or w.wallet_type in requires

    def get_hardware_support(self):
        out = []
        for name, (gui_good, details) in self.hw_wallets.items():
            if gui_good:
                try:
                    p = self.get_plugin(name)
                    if p.is_enabled():
                        out.append(HardwarePluginToScan(name=name,
                                                        description=details[2],
                                                        plugin=p,
                                                        exception=None))
                except Exception as e:
                    traceback.print_exc()
                    self.print_error("cannot load plugin for:", name)
                    out.append(HardwarePluginToScan(name=name,
                                                    description=details[2],
                                                    plugin=None,
                                                    exception=e))
        return out

    def register_wallet_type(self, name, gui_good, wallet_type):
        from .wallet import register_wallet_type, register_constructor
        self.print_error("registering wallet type", (wallet_type, name))
        def loader():
            plugin = self.get_plugin(name)
            register_constructor(wallet_type, plugin.wallet_class)
        register_wallet_type(wallet_type)
        plugin_loaders[wallet_type] = loader

    def register_keystore(self, name, gui_good, details):
        from .keystore import register_keystore
        def dynamic_constructor(d):
            return self.get_plugin(name).keystore_class(d)
        if details[0] == 'hardware':
            self.hw_wallets[name] = (gui_good, details)
            self.print_error("registering hardware %s: %s" %(name, details))
            register_keystore(details[1], dynamic_constructor)

    def get_plugin(self, name):
        if not name in self.plugins:
            self.load_plugin(name)
        return self.plugins[name]

    def run(self):
        while self.is_running():
            time.sleep(0.1)
            self.run_jobs()
        self.on_stop()


def hook(func):
    hook_names.add(func.__name__)
    return func

def run_hook(name, *args):
    results = []
    f_list = hooks.get(name, [])
    for p, f in f_list:
        if p.is_enabled():
            try:
                r = f(*args)
            except Exception:
                print_error("Plugin error")
                traceback.print_exc(file=sys.stdout)
                r = False
            if r:
                results.append(r)

    if results:
        assert len(results) == 1, results
        return results[0]


class BasePlugin(PrintError):

    def __init__(self, parent, config, name):
        self.parent = parent  # The plugins object
        self.name = name
        self.config = config
        self.wallet = None
        # add self to hooks
        for k in dir(self):
            if k in hook_names:
                l = hooks.get(k, [])
                l.append((self, getattr(self, k)))
                hooks[k] = l

    def diagnostic_name(self):
        return self.name

    def __str__(self):
        return self.name

    def close(self):
        # remove self from hooks
        for attr_name in dir(self):
            if attr_name in hook_names:
                # found attribute in self that is also the name of a hook
                l = hooks.get(attr_name, [])
                try:
                    l.remove((self, getattr(self, attr_name)))
                except ValueError:
                    # maybe attr name just collided with hook name and was not hook
                    continue
                hooks[attr_name] = l
        self.parent.close_plugin(self)
        self.on_close()

    def on_close(self):
        pass

    def requires_settings(self):
        return False

    def thread_jobs(self):
        return []

    def is_enabled(self):
        return self.is_available() and self.config.get('use_'+self.name) is True

    def is_available(self):
        return True

    def can_user_disable(self):
        return True

    def settings_dialog(self):
        pass


class DeviceNotFoundError(Exception): pass
class DeviceUnpairableError(Exception): pass


class Device(NamedTuple):
    path: Union[str, bytes]
    interface_number: int
    id_: str
    product_key: Any   # when using hid, often Tuple[int, int]
    usage_page: int
    transport_ui_string: str


class DeviceInfo(NamedTuple):
    device: Device
    label: Optional[str] = None
    initialized: Optional[bool] = None
    exception: Optional[Exception] = None


class HardwarePluginToScan(NamedTuple):
    name: str
    description: str
    plugin: Optional['HW_PluginBase']
    exception: Optional[Exception]


class DeviceMgr(ThreadJob, PrintError):
    '''Manages hardware clients.  A client communicates over a hardware
    channel with the device.

    In addition to tracking device HID IDs, the device manager tracks
    hardware wallets and manages wallet pairing.  A HID ID may be
    paired with a wallet when it is confirmed that the hardware device
    matches the wallet, i.e. they have the same master public key.  A
    HID ID can be unpaired if e.g. it is wiped.

    Because of hotplugging, a wallet must request its client
    dynamically each time it is required, rather than caching it
    itself.

    The device manager is shared across plugins, so just one place
    does hardware scans when needed.  By tracking HID IDs, if a device
    is plugged into a different port the wallet is automatically
    re-paired.

    Wallets are informed on connect / disconnect events.  It must
    implement connected(), disconnected() callbacks.  Being connected
    implies a pairing.  Callbacks can happen in any thread context,
    and we do them without holding the lock.

    Confusingly, the HID ID (serial number) reported by the HID system
    doesn't match the device ID reported by the device itself.  We use
    the HID IDs.

    This plugin is thread-safe.  Currently only devices supported by
    hidapi are implemented.'''

    def __init__(self, config):
        super(DeviceMgr, self).__init__()
        # Keyed by xpub.  The value is the device id
        # has been paired, and None otherwise.
        self.xpub_ids = {}
        # A list of clients.  The key is the client, the value is
        # a (path, id_) pair.
        self.clients = {}
        # What we recognise.  Each entry is a (vendor_id, product_id)
        # pair.
        self.recognised_hardware = set()
        # Custom enumerate functions for devices we don't know about.
        self.enumerate_func = set()
        # For synchronization
        self.lock = threading.RLock()
        self.hid_lock = threading.RLock()
        self.config = config

    def thread_jobs(self):
        # Thread job to handle device timeouts
        return [self]

    def run(self):
        '''Handle device timeouts.  Runs in the context of the Plugins
        thread.'''
        with self.lock:
            clients = list(self.clients.keys())
        cutoff = time.time() - self.config.get_session_timeout()
        for client in clients:
            client.timeout(cutoff)

    def register_devices(self, device_pairs):
        for pair in device_pairs:
            self.recognised_hardware.add(pair)

    def register_enumerate_func(self, func):
        self.enumerate_func.add(func)

    def create_client(self, device, handler, plugin):
        # Get from cache first
        client = self.client_lookup(device.id_)
        if client:
            return client
        client = plugin.create_client(device, handler)
        if client:
            self.print_error("Registering", client)
            with self.lock:
                self.clients[client] = (device.path, device.id_)
        return client

    def xpub_id(self, xpub):
        with self.lock:
            return self.xpub_ids.get(xpub)

    def xpub_by_id(self, id_):
        with self.lock:
            for xpub, xpub_id in self.xpub_ids.items():
                if xpub_id == id_:
                    return xpub
            return None

    def unpair_xpub(self, xpub):
        with self.lock:
            if not xpub in self.xpub_ids:
                return
            _id = self.xpub_ids.pop(xpub)
            self._close_client(_id)

    def unpair_id(self, id_):
        xpub = self.xpub_by_id(id_)
        if xpub:
            self.unpair_xpub(xpub)
        else:
            self._close_client(id_)

    def _close_client(self, id_):
        client = self.client_lookup(id_)
        self.clients.pop(client, None)
        if client:
            client.close()

    def pair_xpub(self, xpub, id_):
        with self.lock:
            self.xpub_ids[xpub] = id_

    def client_lookup(self, id_):
        with self.lock:
            for client, (path, client_id) in self.clients.items():
                if client_id == id_:
                    return client
        return None

    def client_by_id(self, id_):
        '''Returns a client for the device ID if one is registered.  If
        a device is wiped or in bootloader mode pairing is impossible;
        in such cases we communicate by device ID and not wallet.'''
        self.scan_devices()
        return self.client_lookup(id_)

    def client_for_keystore(self, plugin, handler, keystore, force_pair):
        self.print_error("getting client for keystore")
        if handler is None:
            raise Exception(_("Handler not found for") + ' ' + plugin.name + '\n' + _("A library is probably missing."))
        handler.update_status(False)
        devices = self.scan_devices()
        xpub = keystore.xpub
        derivation = keystore.get_derivation()
        client = self.client_by_xpub(plugin, xpub, handler, devices)
        if client is None and force_pair:
            info = self.select_device(plugin, handler, keystore, devices)
            client = self.force_pair_xpub(plugin, handler, info, xpub, derivation, devices)
        if client:
            handler.update_status(True)
        self.print_error("end client for keystore")
        return client

    def client_by_xpub(self, plugin, xpub, handler, devices):
        _id = self.xpub_id(xpub)
        client = self.client_lookup(_id)
        if client:
            # An unpaired client might have another wallet's handler
            # from a prior scan.  Replace to fix dialog parenting.
            client.handler = handler
            return client

        for device in devices:
            if device.id_ == _id:
                return self.create_client(device, handler, plugin)


    def force_pair_xpub(self, plugin, handler, info, xpub, derivation, devices):
        # The wallet has not been previously paired, so let the user
        # choose an unpaired device and compare its first address.
        xtype = bip32.xpub_type(xpub)
        client = self.client_lookup(info.device.id_)
        if client and client.is_pairable():
            # See comment above for same code
            client.handler = handler
            # This will trigger a PIN/passphrase entry request
            try:
                client_xpub = client.get_xpub(derivation, xtype)
            except (UserCancelled, RuntimeError):
                 # Bad / cancelled PIN / passphrase
                client_xpub = None
            if client_xpub == xpub:
                self.pair_xpub(xpub, info.device.id_)
                return client

        # The user input has wrong PIN or passphrase, or cancelled input,
        # or it is not pairable
        raise DeviceUnpairableError(
            _('EXOS-Electrum cannot pair with your {}.\n\n'
              'Before you request EXOS to be sent to addresses in this '
              'wallet, ensure you can pair with your device, or that you have '
              'its seed (and passphrase, if any).  Otherwise all EXOS you '
              'receive will be unspendable.').format(plugin.device))

    def unpaired_device_infos(self, handler, plugin: 'HW_PluginBase', devices=None,
                              include_failing_clients=False):
        '''Returns a list of DeviceInfo objects: one for each connected,
        unpaired device accepted by the plugin.'''
        if not plugin.libraries_available:
            message = plugin.get_library_not_available_message()
            raise Exception(message)
        if devices is None:
            devices = self.scan_devices()
        devices = [dev for dev in devices if not self.xpub_by_id(dev.id_)]
        infos = []
        for device in devices:
            if device.product_key not in plugin.DEVICE_IDS:
                continue
            try:
                client = self.create_client(device, handler, plugin)
            except Exception as e:
                self.print_error(f'failed to create client for {plugin.name} at {device.path}: {repr(e)}')
                if include_failing_clients:
                    infos.append(DeviceInfo(device=device, exception=e))
                continue
            if not client:
                continue
            infos.append(DeviceInfo(device=device,
                                    label=client.label(),
                                    initialized=client.is_initialized()))

        return infos

    def select_device(self, plugin, handler, keystore, devices=None):
        '''Ask the user to select a device to use if there is more than one,
        and return the DeviceInfo for the device.'''
        while True:
            infos = self.unpaired_device_infos(handler, plugin, devices)
            if infos:
                break
            msg = _('Please insert your {}').format(plugin.device)
            if keystore.label:
                msg += ' ({})'.format(keystore.label)
            msg += '. {}\n\n{}'.format(
                _('Verify the cable is connected and that '
                  'no other application is using it.'),
                _('Try to connect again?')
            )
            if not handler.yes_no_question(msg):
                raise UserCancelled()
            devices = None
        if len(infos) == 1:
            return infos[0]
        # select device by label
        for info in infos:
            if info.label == keystore.label:
                return info
        msg = _("Please select which {} device to use:").format(plugin.device)
        descriptions = [str(info.label) + ' (%s)'%(_("initialized") if info.initialized else _("wiped")) for info in infos]
        c = handler.query_choice(msg, descriptions)
        if c is None:
            raise UserCancelled()
        info = infos[c]
        # save new label
        keystore.set_label(info.label)
        if handler.win.wallet is not None:
            handler.win.wallet.save_keystore()
        return info

    def _scan_devices_with_hid(self):
        try:
            import hid
        except ImportError:
            return []

        with self.hid_lock:
            hid_list = hid.enumerate(0, 0)

        devices = []
        for d in hid_list:
            product_key = (d['vendor_id'], d['product_id'])
            if product_key in self.recognised_hardware:
                # Older versions of hid don't provide interface_number
                interface_number = d.get('interface_number', -1)
                usage_page = d['usage_page']
                id_ = d['serial_number']
                if len(id_) == 0:
                    id_ = str(d['path'])
                id_ += str(interface_number) + str(usage_page)
                devices.append(Device(path=d['path'],
                                      interface_number=interface_number,
                                      id_=id_,
                                      product_key=product_key,
                                      usage_page=usage_page,
                                      transport_ui_string='hid'))
        return devices

    def scan_devices(self):
        self.print_error("scanning devices...")

        # First see what's connected that we know about
        devices = self._scan_devices_with_hid()

        # Let plugin handlers enumerate devices we don't know about
        for f in self.enumerate_func:
            try:
                new_devices = f()
            except BaseException as e:
                self.print_error('custom device enum failed. func {}, error {}'
                                 .format(str(f), str(e)))
            else:
                devices.extend(new_devices)

        # find out what was disconnected
        pairs = [(dev.path, dev.id_) for dev in devices]
        disconnected_ids = []
        with self.lock:
            connected = {}
            for client, pair in self.clients.items():
                if pair in pairs and client.has_usable_connection_with_device():
                    connected[client] = pair
                else:
                    disconnected_ids.append(pair[1])
            self.clients = connected

        # Unpair disconnected devices
        for id_ in disconnected_ids:
            self.unpair_id(id_)

        return devices<|MERGE_RESOLUTION|>--- conflicted
+++ resolved
@@ -67,12 +67,7 @@
 
     def load_plugins(self):
         for loader, name, ispkg in pkgutil.iter_modules([self.pkgpath]):
-<<<<<<< HEAD
-            mod = pkgutil.find_loader('electrum_exos.plugins.' + name)
-            m = mod.load_module()
-            d = m.__dict__
-=======
-            full_name = f'electrum.plugins.{name}'
+            full_name = f'electrum_exos.plugins.{name}'
             spec = importlib.util.find_spec(full_name)
             if spec is None:  # pkgutil found it but importlib can't ?!
                 raise Exception(f"Error pre-loading {full_name}: no spec")
@@ -82,7 +77,6 @@
             except Exception as e:
                 raise Exception(f"Error pre-loading {full_name}: {repr(e)}") from e
             d = module.__dict__
->>>>>>> 87c596fa
             gui_good = self.gui_name in d.get('available_for', [])
             if not gui_good:
                 continue
@@ -109,15 +103,9 @@
     def load_plugin(self, name):
         if name in self.plugins:
             return self.plugins[name]
-<<<<<<< HEAD
-        full_name = 'electrum_exos.plugins.' + name + '.' + self.gui_name
-        loader = pkgutil.find_loader(full_name)
-        if not loader:
-=======
-        full_name = f'electrum.plugins.{name}.{self.gui_name}'
+        full_name = f'electrum_exos.plugins.{name}.{self.gui_name}'
         spec = importlib.util.find_spec(full_name)
         if spec is None:
->>>>>>> 87c596fa
             raise RuntimeError("%s implementation for %s plugin not found"
                                % (self.gui_name, name))
         try:
