--- conflicted
+++ resolved
@@ -55,10 +55,6 @@
 SAVE_BUTTON_ENABLED_TOOLTIP = _("Save transaction offline")
 SAVE_BUTTON_DISABLED_TOOLTIP = _("Please sign this transaction in order to save it")
 
-<<<<<<< HEAD
-
-=======
->>>>>>> c548b1f6
 dialogs = []  # Otherwise python randomly garbage collects the dialogs...
 
 
