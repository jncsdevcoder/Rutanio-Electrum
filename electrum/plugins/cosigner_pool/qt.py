--- conflicted
+++ resolved
@@ -44,10 +44,6 @@
 import traceback
 
 
-<<<<<<< HEAD
-=======
-
->>>>>>> c548b1f6
 class Listener(util.DaemonThread):
 
     def __init__(self, parent):
