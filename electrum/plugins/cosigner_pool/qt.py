#!/usr/bin/env python
#
# Electrum - lightweight Bitcoin client
# Copyright (C) 2014 Thomas Voegtlin
#
# Permission is hereby granted, free of charge, to any person
# obtaining a copy of this software and associated documentation files
# (the "Software"), to deal in the Software without restriction,
# including without limitation the rights to use, copy, modify, merge,
# publish, distribute, sublicense, and/or sell copies of the Software,
# and to permit persons to whom the Software is furnished to do so,
# subject to the following conditions:
#
# The above copyright notice and this permission notice shall be
# included in all copies or substantial portions of the Software.
#
# THE SOFTWARE IS PROVIDED "AS IS", WITHOUT WARRANTY OF ANY KIND,
# EXPRESS OR IMPLIED, INCLUDING BUT NOT LIMITED TO THE WARRANTIES OF
# MERCHANTABILITY, FITNESS FOR A PARTICULAR PURPOSE AND
# NONINFRINGEMENT. IN NO EVENT SHALL THE AUTHORS OR COPYRIGHT HOLDERS
# BE LIABLE FOR ANY CLAIM, DAMAGES OR OTHER LIABILITY, WHETHER IN AN
# ACTION OF CONTRACT, TORT OR OTHERWISE, ARISING FROM, OUT OF OR IN
# CONNECTION WITH THE SOFTWARE OR THE USE OR OTHER DEALINGS IN THE
# SOFTWARE.

from functools import partial

import calendar
import datetime
import time
import signal
import copy

from http.client import CannotSendRequest

from xmlrpc.client import ServerProxy

from PyQt5.QtCore import Qt, QObject, pyqtSignal
from PyQt5.QtWidgets import QDialog, QLabel, QPushButton, QVBoxLayout, QTextEdit, QGridLayout, QLineEdit

from electrum_exos import util, keystore, ecc, crypto
from electrum_exos import transaction
from electrum_exos.bip32 import BIP32Node
from electrum_exos.plugin import BasePlugin, hook, run_hook

from electrum_exos.i18n import _
from electrum_exos.wallet import Multisig_Wallet
from electrum_exos.util import bh2u, bfh

from electrum_exos.gui.qt.transaction_dialog import show_transaction_timeout, TxDialogTimeout
from electrum_exos.gui.qt.transaction_wait_dialog import show_timeout_wait_dialog, TimeoutWaitDialog
from electrum_exos.gui.qt.util import WaitingDialog, EnterButton, Buttons, WindowModalDialog, CloseButton, OkButton, read_QIcon

from . import server

import sys
import traceback


class Listener(util.DaemonThread):

    def __init__(self, parent):
        util.DaemonThread.__init__(self)
        self.daemon = True
        self.parent = parent
        self.received = set()
        self.keyhashes = []

    def set_keyhashes(self, keyhashes):
        self.keyhashes = keyhashes

    def clear(self, keyhash):
        server.delete(keyhash)
        self.received.remove(keyhash)

    def run(self):
        while self.running:
            if not self.keyhashes:
                time.sleep(2)
                continue
            for keyhash in self.keyhashes:
                try:
                    if server.get(keyhash+'_name') == None:
                        keyhash_concise = keyhash[0:10]+'...'+keyhash[-1:-5:-1]
                        server.put(keyhash+'_name', keyhash_concise)
                    pick = server.get(keyhash+'_pick')
                    signed = server.get(keyhash+'_signed')
                except CannotSendRequest:
                    self.logger.info("cannot contact cosigner pool")
                    continue
                except Exception as e:
                    self.logger.info(e)
                    continue

                if pick == 'False' or signed == 'True':
                    continue
                try:
                    message = server.get(keyhash)
                except Exception as e:
                    self.logger.info("cannot contact cosigner pool")
                    time.sleep(30)
                    continue
                if message:
                    self.received.add(keyhash)
                    self.logger.info(f"received message for {keyhash}")
                    self.parent.obj.cosigner_receive_signal.emit(
                        keyhash, message)
            # poll every 30 seconds
            time.sleep(30)


class QReceiveSignalObject(QObject):
    cosigner_receive_signal = pyqtSignal(object, object)


class Plugin(BasePlugin):

    def __init__(self, parent, config, name):
        BasePlugin.__init__(self, parent, config, name)
        self.listener = None
        self.window = None
        self.obj = QReceiveSignalObject()
        self.obj.cosigner_receive_signal.connect(self.on_receive)
        self.keys = []
        self.cosigner_list = []
        self.suppress_notifications = False

    def requires_settings(self):
        return True

    def settings_widget(self, window):
        return EnterButton(_('Settings'),
                           partial(self.calibration_dialog, window))

    def calibration_dialog(self, window):
        d = WindowModalDialog(window, _("Cosigner Pool Settings"))

        d.setMinimumSize(150, 100)

        vbox = QVBoxLayout(d)

        purge = QPushButton(_("Purge Transactions"))
        purge.clicked.connect(self.purge_transaction)
        purge.setIcon(read_QIcon("warning.png"))
        vbox.addWidget(purge)

        vbox.addWidget(QLabel(_('Wallet Owner:')))
        grid = QGridLayout()
        vbox.addLayout(grid)

        grid.addWidget(QLabel(_('Name:')), 0, 0)
        name = QLineEdit()
        name.setText(self.config.get('wallet_owner', ''))
        grid.addWidget(name, 0, 1)

        sync = QPushButton(_("Sync Name"))
        sync.clicked.connect(partial(self.sync_name, name))
        vbox.addWidget(sync)

        status = QPushButton(_("Tx. Status"))
        status.clicked.connect(partial(self.tx_status_dialog, window))
        vbox.addWidget(status)

        vbox.addStretch()
        vbox.addSpacing(13)
        vbox.addLayout(Buttons(CloseButton(d), OkButton(d)))

        if not d.exec_():
            return

    def purge_transaction(self):
        mods = ['_pick', '_signed', '_lock', '_shutdown']
        if not self.window.question(_("Purging you transactions will erase the current transaction") + '\n' +
                        _("Are you sure you want to purge your transaction?")):
            return
        for mod in mods:
            for key, _hash, window in self.keys:
                server.delete(_hash)
                server.delete(_hash+mod)
            for window, xpub, K, _hash in self.cosigner_list:
                server.delete(_hash)
                server.delete(_hash+mod)
        self.window.show_message(_("Your transactions have been purged."))
    
    def sync_name(self, name):
        self.config.set_key('wallet_owner', name.text())
        if self.config.get('wallet_owner', ''):
            for key, _hash, window in self.keys:
                server.put(_hash+'_name', self.config.get('wallet_owner', ''))
        for key, _hash, window in self.keys:
            if self.config.get('wallet_owner', '') == server.get(_hash+'_name'):
                self.window.show_message(_("Your name has been synced"))
            else:
                self.window.show_message(_("Failed to sync name with cosigner pool"))


    def tx_status_dialog(self, window):
<<<<<<< HEAD
        d = WindowModalDialog(window, _("Transaction Status"))

=======
        d = QDialog(window)
        d.setWindowTitle(_("Transaction Status"))
>>>>>>> 1b566d34
        d.setMinimumSize(600, 300)

        vbox = QVBoxLayout(d)

        status_header = 'No transaction in progress'
        status = ''

        for window, xpub, K, _hash in self.cosigner_list:
            cosigner = server.get(_hash+'_name')
            signed = True if server.get(_hash+'_signed') else False
            signing = True if server.get(_hash+'_lock') else False
            if signed:
                status_header = 'Transaction in progress'
            if signed:
                message = 'Signed'
            elif signing: 
                message = 'Signing'
            else:
                message = 'Not signed'
            status += f'<br><br> {cosigner}: <b>{message}</b>'

        for key, _hash, window in self.keys:
            cosigner = server.get(_hash+'_name')
            signed = True if server.get(_hash+'_signed') else False
            signing = True if server.get(_hash+'_lock') else False
            if signed:
                status_header = 'Transaction in progress'
            if signed:
                message = 'Signed'
            elif signing: 
                message = 'Signing'
            else:
                message = 'Not signed'
            status += f'<br><br> You: <b>{message}</b>'

        self.tx_status = QLabel()
        vbox.addWidget(self.tx_status)
        self.tx_status.setTextFormat(Qt.RichText)
        self.tx_status.setText(_("<b>Transaction Status</b>") + ': ' + status_header + status)
        self.tx_status.show()

        vbox.addStretch()
        vbox.addSpacing(13)
        vbox.addLayout(Buttons(CloseButton(d)))
<<<<<<< HEAD
        
        if not d.exec_():
            return
=======
        d.setModal(True)
        d.show()
>>>>>>> 1b566d34

    def correct_shutdown_state(self, _hash):
        shutdown_flag = server.get(_hash+'_shutdown')
        if shutdown_flag == 'down':
            return
        server.put(_hash+'_pick', 'True')
        server.put(_hash+'_shutdown', 'down')

    @hook
    def init_qt(self, gui):
        for window in gui.windows:
            self.on_new_window(window)

    @hook
    def on_new_window(self, window):
        self.update(window)
        
        wallet = self.window.wallet
        if type(wallet) != Multisig_Wallet:
            return
        for key, _hash, window in self.keys:
            self.correct_shutdown_state(_hash)

    @hook
    def on_close_window(self, window):
        self.update(window)

    def is_available(self):
        return True

    def update(self, window):
        wallet = window.wallet
        self.window = window
        if type(wallet) != Multisig_Wallet:
            return
        if self.listener is None:
            self.logger.info("starting listener")
            self.listener = Listener(self)
            self.listener.start()
        elif self.listener:
            self.logger.info("shutting down listener")
            self.listener.stop()
            self.listener = None
        self.keys = []
        self.cosigner_list = []
        for key, keystore in wallet.keystores.items():
            xpub = keystore.get_master_public_key()
            pubkey = BIP32Node.from_xkey(xpub).eckey.get_public_key_bytes(compressed=True)
            _hash = bh2u(crypto.sha256d(pubkey))
            if not keystore.is_watching_only():
                self.keys.append((key, _hash, window))
            else:
                self.cosigner_list.append((window, xpub, pubkey, _hash))
        if self.listener:
            self.listener.set_keyhashes([t[1] for t in self.keys])

    @hook
    def transaction_dialog(self, d):
        d.cosigner_send_button = b = QPushButton(_("Send to cosigner"))
        b.clicked.connect(lambda: self.do_send(d.tx, d))
        d.buttons.insert(0, b)
        self.transaction_dialog_update(d)

    @hook
    def transaction_dialog_update(self, d):
        if d.tx.is_complete() or d.wallet.can_sign(d.tx):
            d.cosigner_send_button.hide()
            return
        for window, xpub, K, _hash in self.cosigner_list:
            if window.wallet == d.wallet and self.cosigner_can_sign(d.tx, xpub):
                d.cosigner_send_button.show()
                break
        else:
            d.cosigner_send_button.hide()

    def cosigner_can_sign(self, tx, cosigner_xpub):
        from electrum_exos.keystore import is_xpubkey, parse_xpubkey
        xpub_set = set([])
        for txin in tx.inputs():
            for x_pubkey in txin['x_pubkeys']:
                if is_xpubkey(x_pubkey):
                    xpub, s = parse_xpubkey(x_pubkey)
                    xpub_set.add(xpub)
        return cosigner_xpub in xpub_set

    def do_send(self, tx, d):
        def on_success(result):
            [server.put(t[1]+'_signed', 'True') for t in self.keys]
            release_locks()
            self.window.show_message(_("Your transaction was sent to the cosigning pool.") + '\n' +
                                _("Open your cosigner wallet to retrieve it."))
            time.sleep(1)
            d.close()

        def on_failure(exc_info):
            e = exc_info[1]
            try: self.logger.error("on_failure", exc_info=exc_info)
            except OSError: pass
            self.window.show_error(_("Failed to send transaction to cosigning pool. Please resend") + ':\n' + str(e))

        def release_locks():
            wallet = self.window.wallet
            if type(wallet) == Multisig_Wallet:
                for key, _hash, window in self.keys:
                    # delete lock blocking other wallets from opening TX dialog
                    server.delete(_hash+'_lock')
                    # set pick flag to true
                    server.put(_hash+'_pick', 'True')
                    # set graceful shutdown flag to down to signify a graceful shutdown
                    server.put(_hash+'_shutdown', 'down')

        def send_to_cosigner():        
            for window, xpub, K, _hash in self.cosigner_list:
                if not self.cosigner_can_sign(tx, xpub):
                    continue
                # construct message
                raw_tx_bytes = bfh(str(tx))
                public_key = ecc.ECPubkey(K)
                message = public_key.encrypt_message(raw_tx_bytes).decode('ascii')
                # send message
                server.put(_hash, message)
                server.put(_hash+'_pick', 'True')

        task = lambda: send_to_cosigner()
        msg = _('Sending transaction to cosigning pool...')
        WaitingDialog(self.window, msg, task, on_success, on_failure)
        time.sleep(.5)

    def on_receive(self, keyhash, message):
        self.logger.info(f"signal arrived for {keyhash}")

        WAIT_TIME = 10 * 60

        if self.suppress_notifications:
            for window, xpub, K, _hash in self.cosigner_list:
                if server.get(_hash+'_lock'):
                    return
            self.suppress_notifications = False

        for key, _hash, window in self.keys:
            if _hash == keyhash:
                break
        else:
            self.logger.info("keyhash not found")
            return

        wallet = window.wallet
        if isinstance(wallet.keystore, keystore.Hardware_KeyStore):
            window.show_warning(_('An encrypted transaction was retrieved from cosigning pool.') + '\n' +
                                _('However, hardware wallets do not support message decryption, '
                                  'which makes them not compatible with the current design of cosigner pool.'))
            return
        elif wallet.has_keystore_encryption():
            # set pick to false when opening password dialog
            server.put(keyhash+'_pick', 'False')
            password = window.password_dialog(_('An encrypted transaction was retrieved from cosigning pool.') + '\n' +
                                              _('Please enter your password to decrypt it.'))
            if not password:
                # set pick back to true if password incorrect or omitted
                server.put(keyhash+'_pick', 'True')
                return
        else:
            password = None
            if not window.question(_("An encrypted transaction was retrieved from cosigning pool.") + '\n' +
                                   _("Do you want to open it now?")):
                return

        xprv = wallet.keystore.get_master_private_key(password)
        if not xprv:
            return
        try:
            privkey = BIP32Node.from_xkey(xprv).eckey
            message = bh2u(privkey.decrypt_message(message))
        except Exception as e:
            self.logger.exception('')
            window.show_error(_('Error decrypting message') + ':\n' + str(e))
            return

        #self.listener.clear(keyhash)
        tx = transaction.Transaction(message)

        def calculate_wait_time(expire):
            # calculate wait time
            wait_time = int((WAIT_TIME - (int(server.get_current_time()) - int(expire))))
            mins, secs = divmod(wait_time, 60)
            return '{:02d}:{:02d}'.format(mins, secs)

        # check if lock has been placed for any wallets
        for window, xpub, K, _hash in self.cosigner_list:
            expire = server.get(_hash+'_lock')
            if expire:
                # set pick back to true if user lock is present
                server.put(keyhash+'_pick', 'True')
                # suppress any further notifications
                self.suppress_notifications = True
                # calculate wait time based on lock expiry and server time
                timeformat = calculate_wait_time(expire)

                # display pop up
                window.show_warning(_("A cosigner is currently signing the transaction.") + '\n' +
                                    _("Please wait {} until the signing has concluded.".format(timeformat)))

                show_timeout_wait_dialog(tx, window, prompt_if_unsaved=True)

                return

        # test if wallet has previously placed a lock
        current_wallet_lock = server.get(keyhash+'_lock')
        if not current_wallet_lock:
            # no lock has been placed for current wallet => lock transaction dialog 
            server.put(keyhash+'_lock', str(server.get_current_time()))
            time_until_expired = '10 minutes'
        else:
            time_until_expired = calculate_wait_time(current_wallet_lock)
        
        # place flag to test for graceful shutdown
        server.put(keyhash+'_shutdown', 'up')
        window.show_warning(_("You have {} to conclude signing after which the dialog will".format(time_until_expired)) + '\n' +
                            _("automatically close."))
            

        show_transaction_timeout(tx, window, prompt_if_unsaved=True)<|MERGE_RESOLUTION|>--- conflicted
+++ resolved
@@ -195,13 +195,8 @@
 
 
     def tx_status_dialog(self, window):
-<<<<<<< HEAD
-        d = WindowModalDialog(window, _("Transaction Status"))
-
-=======
         d = QDialog(window)
         d.setWindowTitle(_("Transaction Status"))
->>>>>>> 1b566d34
         d.setMinimumSize(600, 300)
 
         vbox = QVBoxLayout(d)
@@ -246,14 +241,8 @@
         vbox.addStretch()
         vbox.addSpacing(13)
         vbox.addLayout(Buttons(CloseButton(d)))
-<<<<<<< HEAD
-        
-        if not d.exec_():
-            return
-=======
         d.setModal(True)
         d.show()
->>>>>>> 1b566d34
 
     def correct_shutdown_state(self, _hash):
         shutdown_flag = server.get(_hash+'_shutdown')
