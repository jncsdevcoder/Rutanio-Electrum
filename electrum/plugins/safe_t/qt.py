--- conflicted
+++ resolved
@@ -1,17 +1,6 @@
 from functools import partial
 import threading
 
-<<<<<<< HEAD
-from PyQt5.Qt import Qt
-from PyQt5.Qt import QGridLayout, QInputDialog, QPushButton
-from PyQt5.Qt import QVBoxLayout, QLabel
-
-from electrum_exos.gui.qt.util import *
-from electrum_exos.i18n import _
-from electrum_exos.plugin import hook, DeviceMgr
-from electrum_exos.util import PrintError, UserCancelled, bh2u
-from electrum_exos.wallet import Wallet, Standard_Wallet
-=======
 from PyQt5.QtCore import Qt, pyqtSignal, QRegExp
 from PyQt5.QtGui import QRegExpValidator
 from PyQt5.QtWidgets import (QVBoxLayout, QLabel, QGridLayout, QPushButton,
@@ -19,12 +8,11 @@
                              QTextEdit, QLineEdit, QRadioButton, QCheckBox, QWidget,
                              QMessageBox, QFileDialog, QSlider, QTabWidget)
 
-from electrum.gui.qt.util import (WindowModalDialog, WWLabel, Buttons, CancelButton,
+from electrum_exos.gui.qt.util import (WindowModalDialog, WWLabel, Buttons, CancelButton,
                                   OkButton, CloseButton)
-from electrum.i18n import _
-from electrum.plugin import hook
-from electrum.util import bh2u
->>>>>>> 87c596fa
+from electrum_exos.i18n import _
+from electrum_exos.plugin import hook
+from electrum_exos.util import bh2u
 
 from ..hw_wallet.qt import QtHandlerBase, QtPluginBase
 from ..hw_wallet.plugin import only_hook_if_libraries_available
@@ -142,11 +130,7 @@
             else:
                 msg = _("Enter the master private key beginning with xprv:")
                 def set_enabled():
-<<<<<<< HEAD
-                    from electrum_exos.keystore import is_xprv
-=======
-                    from electrum.bip32 import is_xprv
->>>>>>> 87c596fa
+                    from electrum_exos.bip32 import is_xprv
                     wizard.next_button.setEnabled(is_xprv(clean_text(text)))
                 text.textChanged.connect(set_enabled)
                 next_enabled = False
