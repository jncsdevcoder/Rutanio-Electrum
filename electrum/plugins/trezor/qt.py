--- conflicted
+++ resolved
@@ -1,29 +1,17 @@
 from functools import partial
 import threading
 
-<<<<<<< HEAD
-from PyQt5.Qt import Qt
-from PyQt5.Qt import QGridLayout, QInputDialog, QPushButton
-from PyQt5.Qt import QVBoxLayout, QLabel
-
-from electrum_exos.gui.qt.util import *
-from electrum_exos.i18n import _
-from electrum_exos.plugin import hook, DeviceMgr
-from electrum_exos.util import PrintError, UserCancelled, bh2u
-from electrum_exos.wallet import Wallet, Standard_Wallet
-=======
 from PyQt5.QtCore import Qt, QEventLoop, pyqtSignal
 from PyQt5.QtWidgets import (QVBoxLayout, QLabel, QGridLayout, QPushButton,
                              QHBoxLayout, QButtonGroup, QGroupBox, QDialog,
                              QLineEdit, QRadioButton, QCheckBox, QWidget,
                              QMessageBox, QFileDialog, QSlider, QTabWidget)
 
-from electrum.gui.qt.util import (WindowModalDialog, WWLabel, Buttons, CancelButton,
+from electrum_exos.gui.qt.util import (WindowModalDialog, WWLabel, Buttons, CancelButton,
                                   OkButton, CloseButton)
-from electrum.i18n import _
-from electrum.plugin import hook
-from electrum.util import bh2u
->>>>>>> 87c596fa
+from electrum_exos.i18n import _
+from electrum_exos.plugin import hook
+from electrum_exos.util import bh2u
 
 from ..hw_wallet.qt import QtHandlerBase, QtPluginBase
 from ..hw_wallet.plugin import only_hook_if_libraries_available
@@ -212,52 +200,6 @@
             text = widget.toPlainText().strip()
             return ' '.join(text.split())
 
-<<<<<<< HEAD
-        if method in [TIM_NEW, TIM_RECOVER]:
-            gb = QGroupBox()
-            hbox1 = QHBoxLayout()
-            gb.setLayout(hbox1)
-            vbox.addWidget(gb)
-            gb.setTitle(_("Select your seed length:"))
-            bg_numwords = QButtonGroup()
-            for i, count in enumerate([12, 18, 24]):
-                rb = QRadioButton(gb)
-                rb.setText(_("%d words") % count)
-                bg_numwords.addButton(rb)
-                bg_numwords.setId(rb, i)
-                hbox1.addWidget(rb)
-                rb.setChecked(True)
-            cb_pin = QCheckBox(_('Enable PIN protection'))
-            cb_pin.setChecked(True)
-        else:
-            text = QTextEdit()
-            text.setMaximumHeight(60)
-            if method == TIM_MNEMONIC:
-                msg = _("Enter your BIP39 mnemonic:")
-            else:
-                msg = _("Enter the master private key beginning with xprv:")
-                def set_enabled():
-                    from electrum_exos.keystore import is_xprv
-                    wizard.next_button.setEnabled(is_xprv(clean_text(text)))
-                text.textChanged.connect(set_enabled)
-                next_enabled = False
-
-            vbox.addWidget(QLabel(msg))
-            vbox.addWidget(text)
-            pin = QLineEdit()
-            pin.setValidator(QRegExpValidator(QRegExp('[1-9]{0,9}')))
-            pin.setMaximumWidth(100)
-            hbox_pin = QHBoxLayout()
-            hbox_pin.addWidget(QLabel(_("Enter your PIN (digits 1-9):")))
-            hbox_pin.addWidget(pin)
-            hbox_pin.addStretch(1)
-
-        if method in [TIM_NEW, TIM_RECOVER]:
-            vbox.addWidget(WWLabel(RECOMMEND_PIN))
-            vbox.addWidget(cb_pin)
-        else:
-            vbox.addLayout(hbox_pin)
-=======
         gb = QGroupBox()
         hbox1 = QHBoxLayout()
         gb.setLayout(hbox1)
@@ -276,7 +218,6 @@
 
         vbox.addWidget(WWLabel(RECOMMEND_PIN))
         vbox.addWidget(cb_pin)
->>>>>>> 87c596fa
 
         passphrase_msg = WWLabel(PASSPHRASE_HELP_SHORT)
         passphrase_warning = WWLabel(PASSPHRASE_NOT_PIN)
