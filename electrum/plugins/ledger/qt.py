--- conflicted
+++ resolved
@@ -2,20 +2,13 @@
 
 #from btchip.btchipPersoWizard import StartBTChipPersoDialog
 
-<<<<<<< HEAD
+from PyQt5.QtCore import pyqtSignal
+from PyQt5.QtWidgets import QInputDialog, QLabel, QVBoxLayout, QLineEdit
+
 from electrum_exos.i18n import _
 from electrum_exos.plugin import hook
 from electrum_exos.wallet import Standard_Wallet
-from electrum_exos.gui.qt.util import *
-=======
-from PyQt5.QtCore import pyqtSignal
-from PyQt5.QtWidgets import QInputDialog, QLabel, QVBoxLayout, QLineEdit
-
-from electrum.i18n import _
-from electrum.plugin import hook
-from electrum.wallet import Standard_Wallet
-from electrum.gui.qt.util import WindowModalDialog
->>>>>>> 87c596fa
+from electrum_exos.gui.qt.util import WindowModalDialog
 
 from .ledger import LedgerPlugin
 from ..hw_wallet.qt import QtHandlerBase, QtPluginBase
