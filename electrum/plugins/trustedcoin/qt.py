--- conflicted
+++ resolved
@@ -33,25 +33,15 @@
 from PyQt5.QtWidgets import (QTextEdit, QVBoxLayout, QLabel, QGridLayout, QHBoxLayout,
                              QRadioButton, QCheckBox, QLineEdit)
 
-<<<<<<< HEAD
-from electrum_exos.gui.qt.util import *
+from electrum_exos.gui.qt.util import (read_QIcon, WindowModalDialog, WaitingDialog, OkButton,
+                                  CancelButton, Buttons, icon_path, WWLabel, CloseButton)
 from electrum_exos.gui.qt.qrcodewidget import QRCodeWidget
 from electrum_exos.gui.qt.amountedit import AmountEdit
 from electrum_exos.gui.qt.main_window import StatusBarButton
+from electrum_exos.gui.qt.installwizard import InstallWizard
 from electrum_exos.i18n import _
 from electrum_exos.plugin import hook
 from electrum_exos.util import PrintError, is_valid_email
-=======
-from electrum.gui.qt.util import (read_QIcon, WindowModalDialog, WaitingDialog, OkButton,
-                                  CancelButton, Buttons, icon_path, WWLabel, CloseButton)
-from electrum.gui.qt.qrcodewidget import QRCodeWidget
-from electrum.gui.qt.amountedit import AmountEdit
-from electrum.gui.qt.main_window import StatusBarButton
-from electrum.gui.qt.installwizard import InstallWizard
-from electrum.i18n import _
-from electrum.plugin import hook
-from electrum.util import PrintError, is_valid_email
->>>>>>> 87c596fa
 from .trustedcoin import TrustedCoinPlugin, server
 
 
@@ -208,23 +198,7 @@
         vbox.addLayout(Buttons(CloseButton(d)))
         d.exec_()
 
-<<<<<<< HEAD
-    def on_buy(self, window, k, v, d):
-        d.close()
-        if window.pluginsdialog:
-            window.pluginsdialog.close()
-        wallet = window.wallet
-        uri = "exos:" + wallet.billing_info['billing_address'] + "?message=TrustedCoin %d Prepaid Transactions&amount="%k + str(Decimal(v)/100000000)
-        wallet.is_billing = True
-        window.pay_to_URI(uri)
-        window.payto_e.setFrozen(True)
-        window.message_e.setFrozen(True)
-        window.amount_e.setFrozen(True)
-
-    def go_online_dialog(self, wizard):
-=======
     def go_online_dialog(self, wizard: InstallWizard):
->>>>>>> 87c596fa
         msg = [
             _("Your wallet file is: {}.").format(os.path.abspath(wizard.storage.path)),
             _("You need to be online in order to complete the creation of "
