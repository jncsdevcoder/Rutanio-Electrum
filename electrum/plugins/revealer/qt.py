--- conflicted
+++ resolved
@@ -24,24 +24,16 @@
 from PyQt5.QtWidgets import (QGridLayout, QVBoxLayout, QHBoxLayout, QLabel,
                              QPushButton, QLineEdit)
 
-<<<<<<< HEAD
-from electrum_exos.plugin import BasePlugin, hook
+from electrum_exos.plugin import hook
 from electrum_exos.i18n import _
-from electrum_exos.util import to_bytes, make_dir
-from electrum_exos.gui.qt.util import *
+from electrum_exos.util import make_dir, InvalidPassword, UserCancelled
+from electrum_exos.gui.qt.util import (read_QIcon, EnterButton, WWLabel, icon_path,
+                                  WindowModalDialog, Buttons, CloseButton, OkButton)
 from electrum_exos.gui.qt.qrtextedit import ScanQRTextEdit
-=======
-from electrum.plugin import hook
-from electrum.i18n import _
-from electrum.util import make_dir, InvalidPassword, UserCancelled
-from electrum.gui.qt.util import (read_QIcon, EnterButton, WWLabel, icon_path,
-                                  WindowModalDialog, Buttons, CloseButton, OkButton)
-from electrum.gui.qt.qrtextedit import ScanQRTextEdit
-from electrum.gui.qt.main_window import StatusBarButton
+from electrum_exos.gui.qt.main_window import StatusBarButton
 
 from .revealer import RevealerPlugin
 
->>>>>>> 87c596fa
 
 class Plugin(RevealerPlugin):
 
@@ -81,7 +73,7 @@
         return EnterButton(_('Printer Calibration'), partial(self.calibration_dialog, window))
 
     def password_dialog(self, msg=None, parent=None):
-        from electrum.gui.qt.password_dialog import PasswordDialog
+        from electrum_exos.gui.qt.password_dialog import PasswordDialog
         parent = parent or self
         d = PasswordDialog(parent, msg)
         return d.run()
