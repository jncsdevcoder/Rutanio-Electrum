# ----------------------------------------------------------------------------------
# Electrum plugin for the Digital Bitbox hardware wallet by Shift Devices AG
# digitalbitbox.com
#

import base64
import binascii
import hashlib
import hmac
import json
import math
import os
import re
import struct
import sys
import time

from electrum.crypto import sha256d, EncodeAES_base64, EncodeAES_bytes, DecodeAES_bytes, hmac_oneshot
from electrum.bitcoin import (TYPE_ADDRESS, push_script, var_int, public_key_to_p2pkh,
                              is_address)
from electrum.bip32 import serialize_xpub, deserialize_xpub
from electrum import ecc
from electrum.ecc import msg_magic
from electrum.wallet import Standard_Wallet
from electrum import constants
from electrum.transaction import Transaction
from electrum.i18n import _
from electrum.keystore import Hardware_KeyStore
from ..hw_wallet import HW_PluginBase
from electrum.util import print_error, to_string, UserCancelled, UserFacingException
from electrum.base_wizard import ScriptTypeNotSupported, HWD_SETUP_NEW_WALLET
from electrum.network import Network

try:
<<<<<<< HEAD
    from electrum_exos.crypto import Hash, EncodeAES, DecodeAES
    from electrum_exos.bitcoin import (TYPE_ADDRESS, push_script, var_int, public_key_to_p2pkh, is_address,
                                  serialize_xpub, deserialize_xpub)
    from electrum_exos import ecc
    from electrum_exos.ecc import msg_magic
    from electrum_exos.wallet import Standard_Wallet
    from electrum_exos import constants
    from electrum_exos.transaction import Transaction
    from electrum_exos.i18n import _
    from electrum_exos.keystore import Hardware_KeyStore
    from ..hw_wallet import HW_PluginBase
    from electrum_exos.util import print_error, to_string, UserCancelled
    from electrum_exos.base_wizard import ScriptTypeNotSupported, HWD_SETUP_NEW_WALLET

    import time
=======
>>>>>>> 87c596fa
    import hid
    DIGIBOX = True
except ImportError as e:
    DIGIBOX = False



# ----------------------------------------------------------------------------------
# USB HID interface
#

def to_hexstr(s):
    return binascii.hexlify(s).decode('ascii')


def derive_keys(x):
    h = sha256d(x)
    h = hashlib.sha512(h).digest()
    return (h[:32],h[32:])

MIN_MAJOR_VERSION = 5

ENCRYPTION_PRIVKEY_KEY = 'encryptionprivkey'
CHANNEL_ID_KEY = 'comserverchannelid'

class DigitalBitbox_Client():

    def __init__(self, plugin, hidDevice):
        self.plugin = plugin
        self.dbb_hid = hidDevice
        self.opened = True
        self.password = None
        self.isInitialized = False
        self.setupRunning = False
        self.usbReportSize = 64 # firmware > v2.0.0


    def close(self):
        if self.opened:
            try:
                self.dbb_hid.close()
            except:
                pass
        self.opened = False


    def timeout(self, cutoff):
        pass


    def label(self):
        return " "


    def is_pairable(self):
        return True


    def is_initialized(self):
        return self.dbb_has_password()


    def is_paired(self):
        return self.password is not None

    def has_usable_connection_with_device(self):
        try:
            self.dbb_has_password()
        except BaseException:
            return False
        return True

    def _get_xpub(self, bip32_path):
        if self.check_device_dialog():
            return self.hid_send_encrypt(('{"xpub": "%s"}' % bip32_path).encode('utf8'))


    def get_xpub(self, bip32_path, xtype):
        assert xtype in self.plugin.SUPPORTED_XTYPES
        reply = self._get_xpub(bip32_path)
        if reply:
            xpub = reply['xpub']
            # Change type of xpub to the requested type. The firmware
            # only ever returns the mainnet standard type, but it is agnostic
            # to the type when signing.
            if xtype != 'standard' or constants.net.TESTNET:
                _, depth, fingerprint, child_number, c, cK = deserialize_xpub(xpub, net=constants.BitcoinMainnet)
                xpub = serialize_xpub(xtype, c, cK, depth, fingerprint, child_number)
            return xpub
        else:
            raise Exception('no reply')

    def dbb_has_password(self):
        reply = self.hid_send_plain(b'{"ping":""}')
        if 'ping' not in reply:
            raise UserFacingException(_('Device communication error. Please unplug and replug your Digital Bitbox.'))
        if reply['ping'] == 'password':
            return True
        return False


    def stretch_key(self, key: bytes):
        return to_hexstr(hashlib.pbkdf2_hmac('sha512', key, b'Digital Bitbox', iterations = 20480))


    def backup_password_dialog(self):
        msg = _("Enter the password used when the backup was created:")
        while True:
            password = self.handler.get_passphrase(msg, False)
            if password is None:
                return None
            if len(password) < 4:
                msg = _("Password must have at least 4 characters.") \
                      + "\n\n" + _("Enter password:")
            elif len(password) > 64:
                msg = _("Password must have less than 64 characters.") \
                      + "\n\n" + _("Enter password:")
            else:
                return password.encode('utf8')


    def password_dialog(self, msg):
        while True:
            password = self.handler.get_passphrase(msg, False)
            if password is None:
                return False
            if len(password) < 4:
                msg = _("Password must have at least 4 characters.") + \
                      "\n\n" + _("Enter password:")
            elif len(password) > 64:
                msg = _("Password must have less than 64 characters.") + \
                      "\n\n" + _("Enter password:")
            else:
                self.password = password.encode('utf8')
                return True


    def check_device_dialog(self):
        match = re.search(r'v([0-9])+\.[0-9]+\.[0-9]+', self.dbb_hid.get_serial_number_string())
        if match is None:
            raise Exception("error detecting firmware version")
        major_version = int(match.group(1))
        if major_version < MIN_MAJOR_VERSION:
            raise Exception("Please upgrade to the newest firmware using the BitBox Desktop app: https://shiftcrypto.ch/start")
        # Set password if fresh device
        if self.password is None and not self.dbb_has_password():
            if not self.setupRunning:
                return False # A fresh device cannot connect to an existing wallet
            msg = _("An uninitialized Digital Bitbox is detected.") + " " + \
                  _("Enter a new password below.") + "\n\n" + \
                  _("REMEMBER THE PASSWORD!") + "\n\n" + \
                  _("You cannot access your coins or a backup without the password.") + "\n" + \
                  _("A backup is saved automatically when generating a new wallet.")
            if self.password_dialog(msg):
                reply = self.hid_send_plain(b'{"password":"' + self.password + b'"}')
            else:
                return False

        # Get password from user if not yet set
        msg = _("Enter your Digital Bitbox password:")
        while self.password is None:
            if not self.password_dialog(msg):
                raise UserCancelled()
            reply = self.hid_send_encrypt(b'{"led":"blink"}')
            if 'error' in reply:
                self.password = None
                if reply['error']['code'] == 109:
                    msg = _("Incorrect password entered.") + "\n\n" + \
                          reply['error']['message'] + "\n\n" + \
                          _("Enter your Digital Bitbox password:")
                else:
                    # Should never occur
                    msg = _("Unexpected error occurred.") + "\n\n" + \
                          reply['error']['message'] + "\n\n" + \
                          _("Enter your Digital Bitbox password:")

        # Initialize device if not yet initialized
        if not self.setupRunning:
            self.isInitialized = True # Wallet exists. Electrum code later checks if the device matches the wallet
        elif not self.isInitialized:
            reply = self.hid_send_encrypt(b'{"device":"info"}')
            if reply['device']['id'] != "":
                self.recover_or_erase_dialog() # Already seeded
            else:
                self.seed_device_dialog() # Seed if not initialized
            self.mobile_pairing_dialog()
        return self.isInitialized


    def recover_or_erase_dialog(self):
        msg = _("The Digital Bitbox is already seeded. Choose an option:") + "\n"
        choices = [
            (_("Create a wallet using the current seed")),
            (_("Load a wallet from the micro SD card (the current seed is overwritten)")),
            (_("Erase the Digital Bitbox"))
        ]
        try:
            reply = self.handler.win.query_choice(msg, choices)
        except Exception:
            return # Back button pushed
        if reply == 2:
            self.dbb_erase()
        elif reply == 1:
            if not self.dbb_load_backup():
                return
        else:
            if self.hid_send_encrypt(b'{"device":"info"}')['device']['lock']:
                raise UserFacingException(_("Full 2FA enabled. This is not supported yet."))
            # Use existing seed
        self.isInitialized = True


    def seed_device_dialog(self):
        msg = _("Choose how to initialize your Digital Bitbox:") + "\n"
        choices = [
            (_("Generate a new random wallet")),
            (_("Load a wallet from the micro SD card"))
        ]
        try:
            reply = self.handler.win.query_choice(msg, choices)
        except Exception:
            return # Back button pushed
        if reply == 0:
            self.dbb_generate_wallet()
        else:
            if not self.dbb_load_backup(show_msg=False):
                return
        self.isInitialized = True

    def mobile_pairing_dialog(self):
        dbb_user_dir = None
        if sys.platform == 'darwin':
            dbb_user_dir = os.path.join(os.environ.get("HOME", ""), "Library", "Application Support", "DBB")
        elif sys.platform == 'win32':
            dbb_user_dir = os.path.join(os.environ["APPDATA"], "DBB")
        else:
            dbb_user_dir = os.path.join(os.environ["HOME"], ".dbb")

        if not dbb_user_dir:
            return

        try:
            # Python 3.5+
            jsonDecodeError = json.JSONDecodeError
        except AttributeError:
            jsonDecodeError = ValueError
        try:
            with open(os.path.join(dbb_user_dir, "config.dat")) as f:
                dbb_config = json.load(f)
        except (FileNotFoundError, jsonDecodeError):
            return

        if ENCRYPTION_PRIVKEY_KEY not in dbb_config or CHANNEL_ID_KEY not in dbb_config:
            return

        choices = [
            _('Do not pair'),
            _('Import pairing from the Digital Bitbox desktop app'),
        ]
        try:
            reply = self.handler.win.query_choice(_('Mobile pairing options'), choices)
        except Exception:
            return # Back button pushed

        if reply == 0:
            if self.plugin.is_mobile_paired():
                del self.plugin.digitalbitbox_config[ENCRYPTION_PRIVKEY_KEY]
                del self.plugin.digitalbitbox_config[CHANNEL_ID_KEY]
        elif reply == 1:
            # import pairing from dbb app
            self.plugin.digitalbitbox_config[ENCRYPTION_PRIVKEY_KEY] = dbb_config[ENCRYPTION_PRIVKEY_KEY]
            self.plugin.digitalbitbox_config[CHANNEL_ID_KEY] = dbb_config[CHANNEL_ID_KEY]
        self.plugin.config.set_key('digitalbitbox', self.plugin.digitalbitbox_config)

    def dbb_generate_wallet(self):
        key = self.stretch_key(self.password)
        filename = ("Electrum-" + time.strftime("%Y-%m-%d-%H-%M-%S") + ".pdf")
<<<<<<< HEAD
        msg = ('{"seed":{"source": "create", "key": "%s", "filename": "%s", "entropy": "%s"}}' % (key, filename, 'Digital Bitbox EXOS-Electrum Plugin')).encode('utf8')
=======
        msg = ('{"seed":{"source": "create", "key": "%s", "filename": "%s", "entropy": "%s"}}' % (key, filename, to_hexstr(os.urandom(32)))).encode('utf8')
>>>>>>> 87c596fa
        reply = self.hid_send_encrypt(msg)
        if 'error' in reply:
            raise UserFacingException(reply['error']['message'])


    def dbb_erase(self):
        self.handler.show_message(_("Are you sure you want to erase the Digital Bitbox?") + "\n\n" +
                                  _("To continue, touch the Digital Bitbox's light for 3 seconds.") + "\n\n" +
                                  _("To cancel, briefly touch the light or wait for the timeout."))
        hid_reply = self.hid_send_encrypt(b'{"reset":"__ERASE__"}')
        self.handler.finished()
        if 'error' in hid_reply:
            raise UserFacingException(hid_reply['error']['message'])
        else:
            self.password = None
            raise UserFacingException('Device erased')


    def dbb_load_backup(self, show_msg=True):
        backups = self.hid_send_encrypt(b'{"backup":"list"}')
        if 'error' in backups:
            raise UserFacingException(backups['error']['message'])
        try:
            f = self.handler.win.query_choice(_("Choose a backup file:"), backups['backup'])
        except Exception:
            return False # Back button pushed
        key = self.backup_password_dialog()
        if key is None:
            raise Exception('Canceled by user')
        key = self.stretch_key(key)
        if show_msg:
            self.handler.show_message(_("Loading backup...") + "\n\n" +
                                      _("To continue, touch the Digital Bitbox's light for 3 seconds.") + "\n\n" +
                                      _("To cancel, briefly touch the light or wait for the timeout."))
        msg = ('{"seed":{"source": "backup", "key": "%s", "filename": "%s"}}' % (key, backups['backup'][f])).encode('utf8')
        hid_reply = self.hid_send_encrypt(msg)
        self.handler.finished()
        if 'error' in hid_reply:
            raise UserFacingException(hid_reply['error']['message'])
        return True


    def hid_send_frame(self, data):
        HWW_CID = 0xFF000000
        HWW_CMD = 0x80 + 0x40 + 0x01
        data_len = len(data)
        seq = 0;
        idx = 0;
        write = []
        while idx < data_len:
            if idx == 0:
                # INIT frame
                write = data[idx : idx + min(data_len, self.usbReportSize - 7)]
                self.dbb_hid.write(b'\0' + struct.pack(">IBH", HWW_CID, HWW_CMD, data_len & 0xFFFF) + write + b'\xEE' * (self.usbReportSize - 7 - len(write)))
            else:
                # CONT frame
                write = data[idx : idx + min(data_len, self.usbReportSize - 5)]
                self.dbb_hid.write(b'\0' + struct.pack(">IB", HWW_CID, seq) + write + b'\xEE' * (self.usbReportSize - 5 - len(write)))
                seq += 1
            idx += len(write)


    def hid_read_frame(self):
        # INIT response
        read = bytearray(self.dbb_hid.read(self.usbReportSize))
        cid = ((read[0] * 256 + read[1]) * 256 + read[2]) * 256 + read[3]
        cmd = read[4]
        data_len = read[5] * 256 + read[6]
        data = read[7:]
        idx = len(read) - 7;
        while idx < data_len:
            # CONT response
            read = bytearray(self.dbb_hid.read(self.usbReportSize))
            data += read[5:]
            idx += len(read) - 5
        return data


    def hid_send_plain(self, msg):
        reply = ""
        try:
            serial_number = self.dbb_hid.get_serial_number_string()
            if "v2.0." in serial_number or "v1." in serial_number:
                hidBufSize = 4096
                self.dbb_hid.write('\0' + msg + '\0' * (hidBufSize - len(msg)))
                r = bytearray()
                while len(r) < hidBufSize:
                    r += bytearray(self.dbb_hid.read(hidBufSize))
            else:
                self.hid_send_frame(msg)
                r = self.hid_read_frame()
            r = r.rstrip(b' \t\r\n\0')
            r = r.replace(b"\0", b'')
            r = to_string(r, 'utf8')
            reply = json.loads(r)
        except Exception as e:
            print_error('Exception caught ' + repr(e))
        return reply


    def hid_send_encrypt(self, msg):
        sha256_byte_len = 32
        reply = ""
        try:
            encryption_key, authentication_key = derive_keys(self.password)
            msg = EncodeAES_bytes(encryption_key, msg)
            hmac_digest = hmac_oneshot(authentication_key, msg, hashlib.sha256)
            authenticated_msg = base64.b64encode(msg + hmac_digest)
            reply = self.hid_send_plain(authenticated_msg)
            if 'ciphertext' in reply:
                b64_unencoded = bytes(base64.b64decode(''.join(reply["ciphertext"])))
                reply_hmac = b64_unencoded[-sha256_byte_len:]
                hmac_calculated = hmac_oneshot(authentication_key, b64_unencoded[:-sha256_byte_len], hashlib.sha256)
                if not hmac.compare_digest(reply_hmac, hmac_calculated):
                    raise Exception("Failed to validate HMAC")
                reply = DecodeAES_bytes(encryption_key, b64_unencoded[:-sha256_byte_len])
                reply = to_string(reply, 'utf8')
                reply = json.loads(reply)
            if 'error' in reply:
                self.password = None
        except Exception as e:
            print_error('Exception caught ' + repr(e))
        return reply



# ----------------------------------------------------------------------------------
#
#

class DigitalBitbox_KeyStore(Hardware_KeyStore):
    hw_type = 'digitalbitbox'
    device = 'DigitalBitbox'


    def __init__(self, d):
        Hardware_KeyStore.__init__(self, d)
        self.force_watching_only = False
        self.maxInputs = 14 # maximum inputs per single sign command


    def get_derivation(self):
        return str(self.derivation)


    def is_p2pkh(self):
        return self.derivation.startswith("m/44'/")


    def give_error(self, message, clear_client = False):
        if clear_client:
            self.client = None
        raise Exception(message)


    def decrypt_message(self, pubkey, message, password):
        raise RuntimeError(_('Encryption and decryption are currently not supported for {}').format(self.device))


    def sign_message(self, sequence, message, password):
        sig = None
        try:
            message = message.encode('utf8')
            inputPath = self.get_derivation() + "/%d/%d" % sequence
            msg_hash = sha256d(msg_magic(message))
            inputHash = to_hexstr(msg_hash)
            hasharray = []
            hasharray.append({'hash': inputHash, 'keypath': inputPath})
            hasharray = json.dumps(hasharray)

            msg = ('{"sign":{"meta":"sign message", "data":%s}}' % hasharray).encode('utf8')

            dbb_client = self.plugin.get_client(self)

            if not dbb_client.is_paired():
                raise Exception(_("Could not sign message."))

            reply = dbb_client.hid_send_encrypt(msg)
            self.handler.show_message(_("Signing message ...") + "\n\n" +
                                      _("To continue, touch the Digital Bitbox's blinking light for 3 seconds.") + "\n\n" +
                                      _("To cancel, briefly touch the blinking light or wait for the timeout."))
            reply = dbb_client.hid_send_encrypt(msg) # Send twice, first returns an echo for smart verification (not implemented)
            self.handler.finished()

            if 'error' in reply:
                raise Exception(reply['error']['message'])

            if 'sign' not in reply:
                raise Exception(_("Could not sign message."))

            if 'recid' in reply['sign'][0]:
                # firmware > v2.1.1
                sig_string = binascii.unhexlify(reply['sign'][0]['sig'])
                recid = int(reply['sign'][0]['recid'], 16)
                sig = ecc.construct_sig65(sig_string, recid, True)
                pubkey, compressed = ecc.ECPubkey.from_signature65(sig, msg_hash)
                addr = public_key_to_p2pkh(pubkey.get_public_key_bytes(compressed=compressed))
                if ecc.verify_message_with_address(addr, sig, message) is False:
                    raise Exception(_("Could not sign message"))
            elif 'pubkey' in reply['sign'][0]:
                # firmware <= v2.1.1
                for recid in range(4):
                    sig_string = binascii.unhexlify(reply['sign'][0]['sig'])
                    sig = ecc.construct_sig65(sig_string, recid, True)
                    try:
                        addr = public_key_to_p2pkh(binascii.unhexlify(reply['sign'][0]['pubkey']))
                        if ecc.verify_message_with_address(addr, sig, message):
                            break
                    except Exception:
                        continue
                else:
                    raise Exception(_("Could not sign message"))


        except BaseException as e:
            self.give_error(e)
        return sig


    def sign_transaction(self, tx, password):
        if tx.is_complete():
            return

        try:
            p2pkhTransaction = True
            derivations = self.get_tx_derivations(tx)
            inputhasharray = []
            hasharray = []
            pubkeyarray = []

            # Build hasharray from inputs
            for i, txin in enumerate(tx.inputs()):
                if txin['type'] == 'coinbase':
                    self.give_error("Coinbase not supported") # should never happen

                if txin['type'] != 'p2pkh':
                    p2pkhTransaction = False

                for x_pubkey in txin['x_pubkeys']:
                    if x_pubkey in derivations:
                        index = derivations.get(x_pubkey)
                        inputPath = "%s/%d/%d" % (self.get_derivation(), index[0], index[1])
                        inputHash = sha256d(binascii.unhexlify(tx.serialize_preimage(i)))
                        hasharray_i = {'hash': to_hexstr(inputHash), 'keypath': inputPath}
                        hasharray.append(hasharray_i)
                        inputhasharray.append(inputHash)
                        break
                else:
                    self.give_error("No matching x_key for sign_transaction") # should never happen

            # Build pubkeyarray from outputs
            for o in tx.outputs():
                assert o.type == TYPE_ADDRESS
                info = tx.output_info.get(o.address)
                if info is not None:
                    index = info.address_index
                    changePath = self.get_derivation() + "/%d/%d" % index
                    changePubkey = self.derive_pubkey(index[0], index[1])
                    pubkeyarray_i = {'pubkey': changePubkey, 'keypath': changePath}
                    pubkeyarray.append(pubkeyarray_i)

            # Special serialization of the unsigned transaction for
            # the mobile verification app.
            # At the moment, verification only works for p2pkh transactions.
            if p2pkhTransaction:
                class CustomTXSerialization(Transaction):
                    @classmethod
                    def input_script(self, txin, estimate_size=False):
                        if txin['type'] == 'p2pkh':
                            return Transaction.get_preimage_script(txin)
                        if txin['type'] == 'p2sh':
                            # Multisig verification has partial support, but is disabled. This is the
                            # expected serialization though, so we leave it here until we activate it.
                            return '00' + push_script(Transaction.get_preimage_script(txin))
                        raise Exception("unsupported type %s" % txin['type'])
                tx_dbb_serialized = CustomTXSerialization(tx.serialize()).serialize_to_network()
            else:
                # We only need this for the signing echo / verification.
                tx_dbb_serialized = None

            # Build sign command
            dbb_signatures = []
            steps = math.ceil(1.0 * len(hasharray) / self.maxInputs)
            for step in range(int(steps)):
                hashes = hasharray[step * self.maxInputs : (step + 1) * self.maxInputs]

                msg = {
                    "sign": {
                        "data": hashes,
                        "checkpub": pubkeyarray,
                    },
                }
                if tx_dbb_serialized is not None:
                    msg["sign"]["meta"] = to_hexstr(sha256d(tx_dbb_serialized))
                msg = json.dumps(msg).encode('ascii')
                dbb_client = self.plugin.get_client(self)

                if not dbb_client.is_paired():
                    raise Exception("Could not sign transaction.")

                reply = dbb_client.hid_send_encrypt(msg)
                if 'error' in reply:
                    raise Exception(reply['error']['message'])

                if 'echo' not in reply:
                    raise Exception("Could not sign transaction.")

                if self.plugin.is_mobile_paired() and tx_dbb_serialized is not None:
                    reply['tx'] = tx_dbb_serialized
                    self.plugin.comserver_post_notification(reply)

                if steps > 1:
                    self.handler.show_message(_("Signing large transaction. Please be patient ...") + "\n\n" +
                                              _("To continue, touch the Digital Bitbox's blinking light for 3 seconds.") + " " +
                                              _("(Touch {} of {})").format((step + 1), steps) + "\n\n" +
                                              _("To cancel, briefly touch the blinking light or wait for the timeout.") + "\n\n")
                else:
                    self.handler.show_message(_("Signing transaction...") + "\n\n" +
                                              _("To continue, touch the Digital Bitbox's blinking light for 3 seconds.") + "\n\n" +
                                              _("To cancel, briefly touch the blinking light or wait for the timeout."))

                # Send twice, first returns an echo for smart verification
                reply = dbb_client.hid_send_encrypt(msg)
                self.handler.finished()

                if 'error' in reply:
                    if reply["error"].get('code') in (600, 601):
                        # aborted via LED short touch or timeout
                        raise UserCancelled()
                    raise Exception(reply['error']['message'])

                if 'sign' not in reply:
                    raise Exception("Could not sign transaction.")

                dbb_signatures.extend(reply['sign'])

            # Fill signatures
            if len(dbb_signatures) != len(tx.inputs()):
                raise Exception("Incorrect number of transactions signed.") # Should never occur
            for i, txin in enumerate(tx.inputs()):
                num = txin['num_sig']
                for pubkey in txin['pubkeys']:
                    signatures = list(filter(None, txin['signatures']))
                    if len(signatures) == num:
                        break # txin is complete
                    ii = txin['pubkeys'].index(pubkey)
                    signed = dbb_signatures[i]
                    if 'recid' in signed:
                        # firmware > v2.1.1
                        recid = int(signed['recid'], 16)
                        s = binascii.unhexlify(signed['sig'])
                        h = inputhasharray[i]
                        pk = ecc.ECPubkey.from_sig_string(s, recid, h)
                        pk = pk.get_public_key_hex(compressed=True)
                    elif 'pubkey' in signed:
                        # firmware <= v2.1.1
                        pk = signed['pubkey']
                    if pk != pubkey:
                        continue
                    sig_r = int(signed['sig'][:64], 16)
                    sig_s = int(signed['sig'][64:], 16)
                    sig = ecc.der_sig_from_r_and_s(sig_r, sig_s)
                    sig = to_hexstr(sig) + '01'
                    tx.add_signature_to_txin(i, ii, sig)
        except UserCancelled:
            raise
        except BaseException as e:
            self.give_error(e, True)
        else:
            print_error("Transaction is_complete", tx.is_complete())
            tx.raw = tx.serialize()


class DigitalBitboxPlugin(HW_PluginBase):

    libraries_available = DIGIBOX
    keystore_class = DigitalBitbox_KeyStore
    client = None
    DEVICE_IDS = [
                   (0x03eb, 0x2402) # Digital Bitbox
                 ]
    SUPPORTED_XTYPES = ('standard', 'p2wpkh-p2sh', 'p2wpkh', 'p2wsh-p2sh', 'p2wsh')

    def __init__(self, parent, config, name):
        HW_PluginBase.__init__(self, parent, config, name)
        if self.libraries_available:
            self.device_manager().register_devices(self.DEVICE_IDS)

        self.digitalbitbox_config = self.config.get('digitalbitbox', {})


    def get_dbb_device(self, device):
        dev = hid.device()
        dev.open_path(device.path)
        return dev


    def create_client(self, device, handler):
        if device.interface_number == 0 or device.usage_page == 0xffff:
            if handler:
                self.handler = handler
            client = self.get_dbb_device(device)
            if client is not None:
                client = DigitalBitbox_Client(self, client)
            return client
        else:
            return None


    def setup_device(self, device_info, wizard, purpose):
        devmgr = self.device_manager()
        device_id = device_info.device.id_
        client = devmgr.client_by_id(device_id)
        if client is None:
            raise Exception(_('Failed to create a client for this device.') + '\n' +
                            _('Make sure it is in the correct state.'))
        client.handler = self.create_handler(wizard)
        if purpose == HWD_SETUP_NEW_WALLET:
            client.setupRunning = True
        client.get_xpub("m/44'/248'", 'standard')


    def is_mobile_paired(self):
        return ENCRYPTION_PRIVKEY_KEY in self.digitalbitbox_config


    def comserver_post_notification(self, payload):
        assert self.is_mobile_paired(), "unexpected mobile pairing error"
        url = 'https://digitalbitbox.com/smartverification/index.php'
        key_s = base64.b64decode(self.digitalbitbox_config[ENCRYPTION_PRIVKEY_KEY])
        args = 'c=data&s=0&dt=0&uuid=%s&pl=%s' % (
            self.digitalbitbox_config[CHANNEL_ID_KEY],
            EncodeAES_base64(key_s, json.dumps(payload).encode('ascii')).decode('ascii'),
        )
        try:
            text = Network.send_http_on_proxy('post', url, body=args.encode('ascii'), headers={'content-type': 'application/x-www-form-urlencoded'})
            print_error('digitalbitbox reply from server', text)
        except Exception as e:
            self.handler.show_error(repr(e)) # repr because str(Exception()) == ''


    def get_xpub(self, device_id, derivation, xtype, wizard):
        if xtype not in self.SUPPORTED_XTYPES:
            raise ScriptTypeNotSupported(_('This type of script is not supported with {}.').format(self.device))
        devmgr = self.device_manager()
        client = devmgr.client_by_id(device_id)
        client.handler = self.create_handler(wizard)
        client.check_device_dialog()
        xpub = client.get_xpub(derivation, xtype)
        return xpub


    def get_client(self, keystore, force_pair=True):
        devmgr = self.device_manager()
        handler = keystore.handler
        with devmgr.hid_lock:
            client = devmgr.client_for_keystore(self, handler, keystore, force_pair)
        if client is not None:
            client.check_device_dialog()
        return client

    def show_address(self, wallet, address, keystore=None):
        if keystore is None:
            keystore = wallet.get_keystore()
        if not self.show_address_helper(wallet, address, keystore):
            return
        if type(wallet) is not Standard_Wallet:
            keystore.handler.show_error(_('This function is only available for standard wallets when using {}.').format(self.device))
            return
        if not self.is_mobile_paired():
            keystore.handler.show_error(_('This function is only available after pairing your {} with a mobile device.').format(self.device))
            return
        if not keystore.is_p2pkh():
            keystore.handler.show_error(_('This function is only available for p2pkh keystores when using {}.').format(self.device))
            return
        change, index = wallet.get_address_index(address)
        keypath = '%s/%d/%d' % (keystore.derivation, change, index)
        xpub = self.get_client(keystore)._get_xpub(keypath)
        verify_request_payload = {
            "type": 'p2pkh',
            "echo": xpub['echo'],
        }
        self.comserver_post_notification(verify_request_payload)<|MERGE_RESOLUTION|>--- conflicted
+++ resolved
@@ -15,41 +15,23 @@
 import sys
 import time
 
-from electrum.crypto import sha256d, EncodeAES_base64, EncodeAES_bytes, DecodeAES_bytes, hmac_oneshot
-from electrum.bitcoin import (TYPE_ADDRESS, push_script, var_int, public_key_to_p2pkh,
+from electrum_exos.crypto import sha256d, EncodeAES_base64, EncodeAES_bytes, DecodeAES_bytes, hmac_oneshot
+from electrum_exos.bitcoin import (TYPE_ADDRESS, push_script, var_int, public_key_to_p2pkh,
                               is_address)
-from electrum.bip32 import serialize_xpub, deserialize_xpub
-from electrum import ecc
-from electrum.ecc import msg_magic
-from electrum.wallet import Standard_Wallet
-from electrum import constants
-from electrum.transaction import Transaction
-from electrum.i18n import _
-from electrum.keystore import Hardware_KeyStore
+from electrum_exos.bip32 import serialize_xpub, deserialize_xpub
+from electrum_exos import ecc
+from electrum_exos.ecc import msg_magic
+from electrum_exos.wallet import Standard_Wallet
+from electrum_exos import constants
+from electrum_exos.transaction import Transaction
+from electrum_exos.i18n import _
+from electrum_exos.keystore import Hardware_KeyStore
 from ..hw_wallet import HW_PluginBase
-from electrum.util import print_error, to_string, UserCancelled, UserFacingException
-from electrum.base_wizard import ScriptTypeNotSupported, HWD_SETUP_NEW_WALLET
-from electrum.network import Network
+from electrum_exos.util import print_error, to_string, UserCancelled, UserFacingException
+from electrum_exos.base_wizard import ScriptTypeNotSupported, HWD_SETUP_NEW_WALLET
+from electrum_exos.network import Network
 
 try:
-<<<<<<< HEAD
-    from electrum_exos.crypto import Hash, EncodeAES, DecodeAES
-    from electrum_exos.bitcoin import (TYPE_ADDRESS, push_script, var_int, public_key_to_p2pkh, is_address,
-                                  serialize_xpub, deserialize_xpub)
-    from electrum_exos import ecc
-    from electrum_exos.ecc import msg_magic
-    from electrum_exos.wallet import Standard_Wallet
-    from electrum_exos import constants
-    from electrum_exos.transaction import Transaction
-    from electrum_exos.i18n import _
-    from electrum_exos.keystore import Hardware_KeyStore
-    from ..hw_wallet import HW_PluginBase
-    from electrum_exos.util import print_error, to_string, UserCancelled
-    from electrum_exos.base_wizard import ScriptTypeNotSupported, HWD_SETUP_NEW_WALLET
-
-    import time
-=======
->>>>>>> 87c596fa
     import hid
     DIGIBOX = True
 except ImportError as e:
@@ -327,11 +309,7 @@
     def dbb_generate_wallet(self):
         key = self.stretch_key(self.password)
         filename = ("Electrum-" + time.strftime("%Y-%m-%d-%H-%M-%S") + ".pdf")
-<<<<<<< HEAD
-        msg = ('{"seed":{"source": "create", "key": "%s", "filename": "%s", "entropy": "%s"}}' % (key, filename, 'Digital Bitbox EXOS-Electrum Plugin')).encode('utf8')
-=======
         msg = ('{"seed":{"source": "create", "key": "%s", "filename": "%s", "entropy": "%s"}}' % (key, filename, to_hexstr(os.urandom(32)))).encode('utf8')
->>>>>>> 87c596fa
         reply = self.hid_send_encrypt(msg)
         if 'error' in reply:
             raise UserFacingException(reply['error']['message'])
