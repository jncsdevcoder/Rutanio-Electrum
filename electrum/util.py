--- conflicted
+++ resolved
@@ -57,15 +57,9 @@
 def inv_dict(d):
     return {v: k for k, v in d.items()}
 
-
-<<<<<<< HEAD
+ca_path = certifi.where()
+
 base_units = {'EXOS':8, 'mEXOS':5, 'uEXOS':2, 'exo':0}
-=======
-ca_path = certifi.where()
-
-
-base_units = {'BTC':8, 'mBTC':5, 'bits':2, 'sat':0}
->>>>>>> 87c596fa
 base_units_inverse = inv_dict(base_units)
 base_units_list = ['EXOS', 'mEXOS', 'uEXOS', 'exo']  # list(dict) does not guarantee order
 
@@ -376,17 +370,11 @@
     PythonActivity = jnius.autoclass('org.kivy.android.PythonActivity')
     return PythonActivity.mActivity.getFilesDir().getPath() + '/data'
 
-<<<<<<< HEAD
-def android_headers_dir():
-    d = android_ext_dir() + '/com.openexo.economy.electrumexos'
-    if not os.path.exists(d):
-=======
 
 def ensure_sparse_file(filename):
     # On modern Linux, no need to do anything.
     # On Windows, need to explicitly mark file.
     if os.name == "nt":
->>>>>>> 87c596fa
         try:
             os.system('fsutil sparse setflag "{}" 1'.format(filename))
         except Exception as e:
@@ -656,71 +644,18 @@
         return "over %d years" % (round(distance_in_minutes / 525600))
 
 mainnet_block_explorers = {
-<<<<<<< HEAD
     'BlockEXOS': ('https://blockexplorer.exos.to/#exos/',
                         {'tx': 'transactions/', 'addr': 'addresses/'}),
     'cryptoID.info': ('https://chainz.cryptoid.info/exos/',
                         {'tx': 'tx.dws?', 'addr': 'address.dws?'}),
-=======
-    'Bitupper Explorer': ('https://bitupper.com/en/explorer/bitcoin/',
-                        {'tx': 'transactions/', 'addr': 'addresses/'}),
-    'Biteasy.com': ('https://www.biteasy.com/blockchain/',
-                        {'tx': 'transactions/', 'addr': 'addresses/'}),
-    'Bitflyer.jp': ('https://chainflyer.bitflyer.jp/',
-                        {'tx': 'Transaction/', 'addr': 'Address/'}),
-    'Blockchain.info': ('https://blockchain.info/',
-                        {'tx': 'tx/', 'addr': 'address/'}),
-    'blockchainbdgpzk.onion': ('https://blockchainbdgpzk.onion/',
-                        {'tx': 'tx/', 'addr': 'address/'}),
-    'Blockr.io': ('https://btc.blockr.io/',
-                        {'tx': 'tx/info/', 'addr': 'address/info/'}),
-    'Blockstream.info': ('https://blockstream.info/',
-                        {'tx': 'tx/', 'addr': 'address/'}),
-    'Blocktrail.com': ('https://www.blocktrail.com/BTC/',
-                        {'tx': 'tx/', 'addr': 'address/'}),
-    'BTC.com': ('https://chain.btc.com/',
-                        {'tx': 'tx/', 'addr': 'address/'}),
-    'Chain.so': ('https://www.chain.so/',
-                        {'tx': 'tx/BTC/', 'addr': 'address/BTC/'}),
-    'Insight.is': ('https://insight.bitpay.com/',
-                        {'tx': 'tx/', 'addr': 'address/'}),
-    'TradeBlock.com': ('https://tradeblock.com/blockchain/',
-                        {'tx': 'tx/', 'addr': 'address/'}),
-    'BlockCypher.com': ('https://live.blockcypher.com/btc/',
-                        {'tx': 'tx/', 'addr': 'address/'}),
-    'Blockchair.com': ('https://blockchair.com/bitcoin/',
-                        {'tx': 'transaction/', 'addr': 'address/'}),
-    'blockonomics.co': ('https://www.blockonomics.co/',
-                        {'tx': 'api/tx?txid=', 'addr': '#/search?q='}),
-    'OXT.me': ('https://oxt.me/',
-                        {'tx': 'transaction/', 'addr': 'address/'}),
-    'smartbit.com.au': ('https://www.smartbit.com.au/',
-                        {'tx': 'tx/', 'addr': 'address/'}),
->>>>>>> 87c596fa
     'system default': ('blockchain:/',
                         {'tx': 'tx/', 'addr': 'address/'}),
 }
 
 testnet_block_explorers = {
-<<<<<<< HEAD
     'BlockEXOS': ('https://blockexplorer.exos.to/#/texos/',
                         {'tx': 'transactions/', 'addr': 'addresses/'}),
     'system default': ('blockchain://0000059bb2c2048493efcb0f1a034972b3ce4089d54c93b69aaab212fb369887/',
-=======
-    'Blocktrail.com': ('https://www.blocktrail.com/tBTC/',
-                       {'tx': 'tx/', 'addr': 'address/'}),
-    'BlockCypher.com': ('https://live.blockcypher.com/btc-testnet/',
-                       {'tx': 'tx/', 'addr': 'address/'}),
-    'Blockchain.info': ('https://testnet.blockchain.info/',
-                       {'tx': 'tx/', 'addr': 'address/'}),
-    'Blockstream.info': ('https://blockstream.info/testnet/',
-                        {'tx': 'tx/', 'addr': 'address/'}),
-    'BTC.com': ('https://tchain.btc.com/',
-                       {'tx': '', 'addr': ''}),
-    'smartbit.com.au': ('https://testnet.smartbit.com.au/',
-                       {'tx': 'tx/', 'addr': 'address/'}),
-    'system default': ('blockchain://000000000933ea01ad0ee984209779baaec3ced90fa3f408719526f8d77f4943/',
->>>>>>> 87c596fa
                        {'tx': 'tx/', 'addr': 'address/'}),
 }
 
@@ -728,17 +663,10 @@
     from . import constants
     return mainnet_block_explorers if not constants.net.TESTNET else testnet_block_explorers
 
-<<<<<<< HEAD
+    return testnet_block_explorers if constants.net.TESTNET else mainnet_block_explorers
+
 def block_explorer(config):
     return config.get('block_explorer', 'BlockEXOS')
-=======
-def block_explorer(config: 'SimpleConfig') -> str:
-    from . import constants
-    default_ = 'Blockstream.info'
-    be_key = config.get('block_explorer', default_)
-    be = block_explorer_info().get(be_key)
-    return be_key if be is not None else default_
->>>>>>> 87c596fa
 
 def block_explorer_tuple(config: 'SimpleConfig') -> Optional[Tuple[str, dict]]:
     return block_explorer_info().get(block_explorer(config))
